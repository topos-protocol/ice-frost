--- conflicted
+++ resolved
@@ -485,19 +485,8 @@
             published_commitment_share,
         });
 
-<<<<<<< HEAD
         // Deduplicate partipating [`Signer`]s and check that there is
         // the correct number of signers given the [`ThresholdParameters`].
-=======
-    /// Get the list of partipating signers.
-    /// It will internally sort the signers by indices, remove any duplicate,
-    /// and then return a reference to the updated internal list.
-    ///
-    /// # Returns
-    ///
-    /// A `&Vec<Signer>` of the participating signers in this round.
-    pub fn get_signers(&'_ mut self) -> &'_ Vec<Signer<C>> {
->>>>>>> 6d587f63
         self.state.signers.sort();
         self.state.signers.dedup();
         if self.state.signers.len() > self.state.parameters.n as usize {
