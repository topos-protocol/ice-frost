//! The signature module defining an ICE-FROST signing
//! session, from individual partial signature creation to
//! their public aggregation.

use crate::ciphersuite::CipherSuite;
use crate::serialization::impl_serialization_traits;

use ark_ec::{Group, VariableBaseMSM};
use ark_ff::{Field, Zero};
use ark_serialize::{CanonicalDeserialize, CanonicalSerialize};

use core::cmp::Ordering;
use core::ops::{Add, Deref, DerefMut, Mul};

use crate::utils::calculate_lagrange_coefficients;
use crate::utils::{BTreeMap, Box, Scalar, Vec};
use crate::{Error, FrostResult};

use crate::keys::{GroupVerifyingKey, IndividualSigningKey, IndividualVerifyingKey};
use crate::parameters::ThresholdParameters;

use super::precomputation::SecretCommitmentShareList;

/// An individual signer in the threshold signature scheme.
#[derive(Clone, Copy, Debug, Eq, CanonicalSerialize, CanonicalDeserialize)]
pub struct Signer<C: CipherSuite> {
    /// The participant index of this signer.
    pub participant_index: u32,
    /// One of the commitments that were published by each signing participant
    /// in the pre-computation phase.
    pub published_commitment_share: (C::G, C::G),
}

impl<C: CipherSuite> Ord for Signer<C> {
    fn cmp(&self, other: &Signer<C>) -> Ordering {
        match self.participant_index.cmp(&other.participant_index) {
            Ordering::Less => Ordering::Less,
            // WARNING: Distinct participants cannot have identical indices, so `dedup()` MUST be called.
            Ordering::Equal => Ordering::Equal,
            Ordering::Greater => Ordering::Greater,
        }
    }
}

impl<C: CipherSuite> PartialOrd for Signer<C> {
    fn partial_cmp(&self, other: &Signer<C>) -> Option<Ordering> {
        Some(self.cmp(other))
    }
}

impl<C: CipherSuite> PartialEq for Signer<C> {
    fn eq(&self, other: &Signer<C>) -> bool {
        self.participant_index == other.participant_index
    }
}

/// A partially-constructed threshold signature, made by each participant in the
/// signing protocol during the first phase of a signature creation.
#[derive(Debug, Eq, PartialEq, CanonicalSerialize, CanonicalDeserialize)]
pub struct PartialThresholdSignature<C: CipherSuite> {
    pub(crate) index: u32,
    pub(crate) z: Scalar<C>,
}

impl_serialization_traits!(PartialThresholdSignature<CipherSuite>);

/// A complete, aggregated threshold signature.
#[derive(Debug, Eq, PartialEq, CanonicalSerialize, CanonicalDeserialize)]
pub struct ThresholdSignature<C: CipherSuite> {
    pub(crate) group_commitment: C::G,
    pub(crate) z: Scalar<C>,
}

impl_serialization_traits!(ThresholdSignature<CipherSuite>);

/// A struct for storing signers' binding factors with their index.
#[derive(Debug, Default, CanonicalSerialize, CanonicalDeserialize)]
struct BindingFactors<C: CipherSuite>(pub(crate) BTreeMap<u32, Scalar<C>>);

impl<C: CipherSuite> BindingFactors<C> {
    pub fn new() -> Self {
        Self(BTreeMap::new())
    }
}

impl<C: CipherSuite> Deref for BindingFactors<C> {
    type Target = BTreeMap<u32, Scalar<C>>;

    fn deref(&self) -> &Self::Target {
        &self.0
    }
}

impl<C: CipherSuite> DerefMut for BindingFactors<C> {
    fn deref_mut(&mut self) -> &mut Self::Target {
        &mut self.0
    }
}

/// A type for storing signers' partial threshold signatures along with the
/// respective signer participant index.
#[derive(Debug, Default, CanonicalSerialize, CanonicalDeserialize)]
pub(crate) struct PartialThresholdSignatures<C: CipherSuite>(pub(crate) BTreeMap<u32, Scalar<C>>);

impl<C: CipherSuite> PartialThresholdSignatures<C> {
    pub fn new() -> Self {
        Self(BTreeMap::new())
    }
}

impl<C: CipherSuite> Deref for PartialThresholdSignatures<C> {
    type Target = BTreeMap<u32, Scalar<C>>;

    fn deref(&self) -> &Self::Target {
        &self.0
    }
}

impl<C: CipherSuite> DerefMut for PartialThresholdSignatures<C> {
    fn deref_mut(&mut self) -> &mut Self::Target {
        &mut self.0
    }
}

/// A type for storing signers' individual public keys along with the respective
/// signer participant index.
#[derive(Debug, Default, CanonicalSerialize, CanonicalDeserialize)]
pub(crate) struct IndividualPublicKeys<C: CipherSuite>(pub(crate) BTreeMap<u32, C::G>);

impl<C: CipherSuite> IndividualPublicKeys<C> {
    pub fn new() -> Self {
        Self(BTreeMap::new())
    }
}

impl<C: CipherSuite> Deref for IndividualPublicKeys<C> {
    type Target = BTreeMap<u32, C::G>;

    fn deref(&self) -> &Self::Target {
        &self.0
    }
}

impl<C: CipherSuite> DerefMut for IndividualPublicKeys<C> {
    fn deref_mut(&mut self) -> &mut Self::Target {
        &mut self.0
    }
}

fn encode_group_commitment_list<C: CipherSuite>(
    commitment_list: &[(u32, C::G, C::G)],
) -> FrostResult<C, Vec<u8>> {
    let mut encoded_group_commitment =
        Vec::with_capacity(commitment_list.len() * 2 * commitment_list[0].1.compressed_size());
    for (identifier, hiding_nonce_commitment, binding_nonce_commitment) in commitment_list {
        // RFC Note: identifier should be a ScalarField element that we serialize
        encoded_group_commitment.extend(&identifier.to_le_bytes()[..]);
        hiding_nonce_commitment
            .serialize_compressed(&mut encoded_group_commitment)
            .map_err(|_| Error::SerializationError)?;
        binding_nonce_commitment
            .serialize_compressed(&mut encoded_group_commitment)
            .map_err(|_| Error::SerializationError)?;
    }

    Ok(encoded_group_commitment)
}

fn compute_binding_factors<C: CipherSuite>(
    message: &[u8],
    signers: &[Signer<C>],
) -> FrostResult<C, BindingFactors<C>> {
    let mut binding_factor_list = BindingFactors::new();

    let mut msg_hash = C::h4(message).as_ref().to_vec();

    let mut commitment_list = Vec::with_capacity(signers.len());
    for signer in signers {
        let hiding = signer.published_commitment_share.0;
        let binding = signer.published_commitment_share.1;

        commitment_list.push((signer.participant_index, hiding, binding));
    }

    let encoded_comm_hash = C::h5(&encode_group_commitment_list::<C>(&commitment_list)?);
    // [`extend`] operates in place, hence msg_hash is now equal to [`rho_input_prefix`] .
    msg_hash.extend(encoded_comm_hash.as_ref());

    for (identifier, _, _) in &commitment_list {
        let mut rho_input = msg_hash.clone();
        // RFC Note: identifier should be a ScalarField element that we serialize
        rho_input.extend(&identifier.to_le_bytes()[..]);
        let binding_factor = C::h1(&rho_input);
        binding_factor_list.insert(*identifier, binding_factor);
    }

    Ok(binding_factor_list)
}

fn binding_factor_for_participant<C: CipherSuite>(
    participant_index: u32,
    binding_factor_list: &BTreeMap<u32, Scalar<C>>,
) -> FrostResult<C, Scalar<C>> {
    binding_factor_list
        .get(&participant_index)
        .ok_or(Error::InvalidBindingFactor)
        .copied()
}

fn commitment_for_participant<C: CipherSuite>(
    participant_index: u32,
    message: &[u8],
    signers: &[Signer<C>],
) -> FrostResult<C, C::G> {
    let mut msg_hash = C::h4(message).as_ref().to_vec();

    let mut commitment_list = Vec::with_capacity(signers.len());
    let (mut participant_hiding, mut participant_binding) = (C::G::zero(), C::G::zero());
    for signer in signers {
        let hiding = signer.published_commitment_share.0;
        let binding = signer.published_commitment_share.1;

        commitment_list.push((signer.participant_index, hiding, binding));

        if participant_index == signer.participant_index {
            (participant_hiding, participant_binding) = signer.published_commitment_share;
        }
    }

    let encoded_comm_hash = C::h5(&encode_group_commitment_list::<C>(&commitment_list)?);
    // [`extend`] operates in place, hence msg_hash is now equal to [`rho_input_prefix`] .
    msg_hash.extend(encoded_comm_hash.as_ref());

    let mut rho_input = msg_hash.clone();
    // RFC Note: identifier should be a ScalarField element that we serialize
    rho_input.extend(&participant_index.to_le_bytes()[..]);
    let binding_factor = C::h1(&rho_input);

    Ok(participant_hiding + participant_binding.mul(binding_factor))
}

fn compute_group_commitment<C: CipherSuite>(
    signers: &[Signer<C>],
    binding_factor_list: &BTreeMap<u32, Scalar<C>>,
) -> FrostResult<C, C::G> {
    let mut group_commitment = C::G::zero();

    for signer in signers {
        let hiding_nonce_commitment = signer.published_commitment_share.0;
        let binding_nonce_commitment = signer.published_commitment_share.1;

        let binding_factor =
            binding_factor_for_participant::<C>(signer.participant_index, binding_factor_list)?;
        group_commitment +=
            hiding_nonce_commitment.add(binding_nonce_commitment.mul(binding_factor));
    }

    Ok(group_commitment)
}

pub(crate) fn compute_challenge<C: CipherSuite>(
    group_commitment: &C::G,
    group_key: &GroupVerifyingKey<C>,
    message_hash: &[u8],
) -> FrostResult<C, Scalar<C>> {
    let mut challenge_input = Vec::with_capacity(
        group_commitment.compressed_size() + group_key.compressed_size() + message_hash.len(),
    );
    group_commitment
        .serialize_compressed(&mut challenge_input)
        .map_err(|_| Error::CompressionError)?;
    group_key
        .serialize_compressed(&mut challenge_input)
        .map_err(|_| Error::CompressionError)?;
    challenge_input.extend(message_hash);

    Ok(C::h2(&challenge_input))
}

impl<C: CipherSuite> IndividualSigningKey<C> {
    /// Compute an individual signer's [`PartialThresholdSignature`] contribution to
    /// a [`ThresholdSignature`] on a `message`.
    ///
    /// # Inputs
    ///
    /// * The `message_hash` to be signed by every individual signer. This can be computed
    ///   with the `h4` hasher of this instantiation's [`CipherSuite`].
    /// * The public [`GroupVerifyingKey`] for this group of signing participants,
    /// * This signer's [`SecretCommitmentShareList`] being used in this instantiation and
    /// * The index of the particular `CommitmentShare` being used, and
    /// * The list of all the currently participating [`Signer`]s (including ourself).
    ///
    /// # Warning
    ///
    /// The secret share `index` here **must** be the same secret share
    /// corresponding to its public commitment which is passed to
    /// [`SignatureAggregrator.include_signer()`] .
    ///
    /// # Returns
    ///
    /// A Result whose [`Ok`] value contains a [`PartialThresholdSignature`], which
    /// should be sent to the [`SignatureAggregator`].
    pub fn sign(
        &self,
        message_hash: &[u8],
        group_key: &GroupVerifyingKey<C>,
        my_secret_commitment_share_list: &mut SecretCommitmentShareList<C>,
        my_commitment_share_index: usize,
        signers: &[Signer<C>],
    ) -> FrostResult<C, PartialThresholdSignature<C>> {
        if my_commitment_share_index + 1 > my_secret_commitment_share_list.commitments.len() {
            return Err(Error::MissingCommitmentShares);
        }

        let binding_factor_list = compute_binding_factors(message_hash, signers)?;
        let binding_factor = binding_factor_for_participant::<C>(self.index, &binding_factor_list)?;

        let group_commitment = compute_group_commitment(signers, &binding_factor_list)?;

        let all_participant_indices: Vec<u32> =
            signers.iter().map(|x| x.participant_index).collect();
        let lambda: Scalar<C> =
            calculate_lagrange_coefficients::<C>(self.index, &all_participant_indices)?;

        let my_commitment_share =
            my_secret_commitment_share_list.commitments[my_commitment_share_index].clone();

        let challenge = compute_challenge::<C>(&group_commitment, group_key, message_hash)?;

        let z = my_commitment_share.hiding.secret
            + (my_commitment_share.binding.secret * binding_factor)
            + (lambda * self.key * challenge);

        // Zero out our secrets from memory to prevent nonce reuse.
        my_secret_commitment_share_list.drop_share(my_commitment_share);

        Ok(PartialThresholdSignature {
            index: self.index,
            z,
        })
    }
}

/// A signature aggregator, in any of various states.
pub trait Aggregator {}

/// The internal state of a signature aggregator.
#[derive(Debug, CanonicalSerialize, CanonicalDeserialize)]
pub(crate) struct AggregatorState<C: CipherSuite> {
    /// The protocol instance parameters.
    pub(crate) parameters: ThresholdParameters<C>,
    /// The set of signing participants for this round.
    pub(crate) signers: Vec<Signer<C>>,
    /// The signer's public keys for verifying their [`PartialThresholdSignature`].
    pub(crate) public_keys: IndividualPublicKeys<C>,
    /// The partial signatures from individual participants which have been
    /// collected thus far.
    pub(crate) partial_signatures: PartialThresholdSignatures<C>,
    /// The group public key for all the participants.
    pub(crate) group_key: GroupVerifyingKey<C>,
}

/// A signature aggregator is an untrusted party who coalesces all of the
/// participating signers' published commitment shares and their
/// [`PartialThresholdSignature`] and creates the final [`ThresholdSignature`].
/// The signature aggregator may even be one of the \\(t\\) participants in this
/// signing operation.
#[derive(Debug)]
pub struct SignatureAggregator<C: CipherSuite, A: Aggregator> {
    /// The aggregator's actual state, shared across types.
    pub(crate) state: Box<AggregatorState<C>>,
    /// The aggregator's additional state.
    pub(crate) aggregator: A,
}

/// The initial state for a [`SignatureAggregator`], which may include invalid
/// or non-sensical data.
#[derive(Debug)]
pub struct Initial<'sa> {
    /// The message to be signed.
    pub(crate) message: &'sa [u8],
}

impl Aggregator for Initial<'_> {}

/// The finalized state for a [`SignatureAggregator`], which has thoroughly
/// validated its data.
///
/// # Guarantees
///
/// * There are no duplicate signing attempts from the same individual signer.
/// * All expected signers have contributed a partial signature.
/// * All expected signers have a public key.
///
/// This leaves only one remaining failure mode for the actual aggregation of
/// the partial signatures:
///
/// * Any signer could have contributed a malformed partial signature.
#[derive(Debug)]
pub struct Finalized<C: CipherSuite> {
    /// The hashed context and message for signing.
    pub(crate) message_hash: C::HashOutput,
}

impl<C: CipherSuite> Aggregator for Finalized<C> {}

impl<C: CipherSuite> SignatureAggregator<C, Initial<'_>> {
    /// Construct a new signature aggregator from some protocol instantiation
    /// `parameters` and a `message` to be signed.
    ///
    /// # Inputs
    ///
    /// * The [`ThresholdParameters`] for this threshold signing operation,
    /// * The public [`GroupVerifyingKey`] for the intended sets of signers,
    /// * The `message` to be signed.
    ///
    /// # Notes
    ///
    /// The `message` string should be given to the aggregator so that all
    /// signers can query it before deciding whether or not to sign.
    ///
    /// # Returns
    ///
    /// A new [`SignatureAggregator`].
    pub fn new(
        parameters: ThresholdParameters<C>,
        group_key: GroupVerifyingKey<C>,
        message: &[u8],
    ) -> SignatureAggregator<C, Initial<'_>> {
        let signers: Vec<Signer<C>> = Vec::with_capacity(parameters.t as usize);
        let public_keys = IndividualPublicKeys::<C>::new();
        let partial_signatures = PartialThresholdSignatures::<C>::new();
        let state = AggregatorState {
            parameters,
            signers,
            public_keys,
            partial_signatures,
            group_key,
        };

        SignatureAggregator {
            state: Box::new(state),
            aggregator: Initial { message },
        }
    }

    /// Include a signer in the protocol.
    ///
    /// # Warning
    ///
    /// If this method is called for a specific participant, then that
    /// participant MUST provide a partial signature to give to
    /// [`SignatureAggregator.include_partial_signature`], otherwise the signing
    /// procedure will fail.
    ///
    /// # Panics
    ///
    /// If the [`signer.participant_index`] doesn't match the [`public_key.index`] .
    pub fn include_signer(
        &mut self,
        participant_index: u32,
        published_commitment_share: (C::G, C::G),
        public_key: &IndividualVerifyingKey<C>,
    ) {
        assert_eq!(participant_index, public_key.index,
                   "Tried to add signer with participant index {}, but public key is for participant with index {}",
                   participant_index, public_key.index);

        self.state.signers.push(Signer {
            participant_index,
            published_commitment_share,
        });
        self.state
            .public_keys
            .insert(public_key.index, public_key.share);
    }

    /// Get the list of partipating signers.
    /// It will internally sort the signers by indices, remove any duplicate,
    /// and then return a reference to the updated internal list.
    ///
    /// # Returns
    ///
    /// A `&Vec<Signer>` of the participating signers in this round.
    pub fn get_signers(&'_ mut self) -> &'_ Vec<Signer<C>> {
        self.state.signers.sort();
        self.state.signers.dedup();

        // Sanity check
        assert!(self.state.signers.len() <= self.state.parameters.n as usize);

        &self.state.signers
    }

    /// Helper function to get the remaining signers who were expected to sign,
    /// but have not yet contributed their [`PartialThresholdSignature`]s.
    ///
    /// This can be used by an honest aggregator who wishes to ensure that the
    /// aggregation procedure is ready to be run, or who wishes to be able to
    /// remind/poll individual signers for their [`PartialThresholdSignature`]
    /// contribution.
    ///
    /// # Returns
    ///
    /// A sorted [`Vec`] of unique [`Signer`]s who have yet to contribute their
    /// partial signatures.
    #[must_use]
    pub fn get_remaining_signers(&self) -> Vec<Signer<C>> {
        let mut remaining_signers = Vec::with_capacity(self.state.signers.len());

        for signer in &self.state.signers {
            if self
                .state
                .partial_signatures
                .get(&signer.participant_index)
                .is_none()
            {
                remaining_signers.push(*signer);
            }
        }
        remaining_signers.sort();
        remaining_signers.dedup();
        remaining_signers
    }

    /// Add a [`PartialThresholdSignature`] to be included in the aggregation.
    pub fn include_partial_signature(&mut self, partial_signature: &PartialThresholdSignature<C>) {
        self.state
            .partial_signatures
            .insert(partial_signature.index, partial_signature.z);
    }

    /// Ensure that this signature aggregator is in a proper state to run the aggregation protocol.
    ///
    /// # Returns
    ///
    /// A Result whose Ok() value is a finalized aggregator, otherwise a
    /// [`BTreeMap<u32, &'static str>`] containing the participant indices of the misbehaving
    /// signers and a description of their misbehaviour.
    ///
    /// If the [`BTreeMap`] contains a key for [`0`, this indicates that
    /// the aggregator did not have \(( t' \)) partial signers
    /// s.t. \(( t \le t' \le n \)).
    pub fn finalize(mut self) -> FrostResult<C, SignatureAggregator<C, Finalized<C>>> {
        let mut misbehaving_participants = Vec::new();
        let remaining_signers = self.get_remaining_signers();

        // We're reporting missing partial signatures which
        // could possibly be the fault of the aggregator, but here we explicitly
        // make it the aggregator's fault and problem.
        if !remaining_signers.is_empty() {
            // We call the aggregator "participant 0" for the sake of error messages.
            misbehaving_participants.push(0);

            for signer in &remaining_signers {
                misbehaving_participants.push(signer.participant_index);
            }
        }

        // Ensure that our new state is ordered and deduplicated.
<<<<<<< HEAD

=======
>>>>>>> 562b64e9
        let _ = self.get_signers();

        for signer in &self.state.signers {
            if self
                .state
                .public_keys
                .get(&signer.participant_index)
                .is_none()
            {
                misbehaving_participants.push(signer.participant_index);
            }
        }

        if !misbehaving_participants.is_empty() {
            return Err(Error::MisbehavingParticipants(misbehaving_participants));
        }

        let message_hash = C::h4(self.aggregator.message);

        Ok(SignatureAggregator {
            state: self.state,
            aggregator: Finalized { message_hash },
        })
    }
}

impl<C: CipherSuite> SignatureAggregator<C, Finalized<C>> {
    /// Aggregate a set of previously-collected partial signatures.
    ///
    /// # Returns
    ///
    /// A Result whose Ok() value is a [`ThresholdSignature`], otherwise a
    /// [`BTreeMap<u32, &'static str>`] containing the participant indices of the misbehaving
    /// signers and a description of their misbehaviour.
    pub fn aggregate(&self) -> FrostResult<C, ThresholdSignature<C>> {
        let binding_factor_list =
            compute_binding_factors(self.aggregator.message_hash.as_ref(), &self.state.signers)?;
        let group_commitment = compute_group_commitment(&self.state.signers, &binding_factor_list)?;
        let challenge = compute_challenge::<C>(
            &group_commitment,
            &self.state.group_key,
            self.aggregator.message_hash.as_ref(),
        )?;

        let all_participant_indices: Vec<u32> = self
            .state
            .signers
            .iter()
            .map(|x| x.participant_index)
            .collect();

        let mut z = Scalar::<C>::ZERO;

        // We first combine all partial signatures together, to remove the need for individual
        // signature verification in case the final group signature is valid.
        for signer in &self.state.signers {
            let partial_sig = self
                .state
                .partial_signatures
                .get(&signer.participant_index)
                .expect("The SignatureAggregator ensured no partial signature was missing when calling finalize().");

            z += partial_sig;
        }

        let signature = ThresholdSignature {
            group_commitment,
            z,
        };

        // Verify the obtained signature, listing malicious participants
        // if the verification failed.
        if let Ok(()) =
            signature.verify(&self.state.group_key, self.aggregator.message_hash.as_ref())
        {
            Ok(signature)
        } else {
            let mut misbehaving_participants = Vec::new();
            for signer in &self.state.signers {
                // This cannot error, since the attempted division by zero in
                // the calculation of the Lagrange interpolation cannot happen,
                // because we use the typestate pattern,
                // i.e. [`SignatureAggregator<Initial>::finalize()`], to ensure that
                // there are no duplicate signers, which is the only thing that
                // would cause a denominator of zero.
                let lambda = calculate_lagrange_coefficients::<C>(
                    signer.participant_index,
                    &all_participant_indices,
                )?;

                let partial_sig = self
                    .state
                    .partial_signatures
                    .get(&signer.participant_index)
                    .expect("This has already been performed before.");

                let pk_i = self
                    .state
                    .public_keys
                    .get(&signer.participant_index)
                    .expect("This has already been checked when calling finalize().");

                let check = C::G::generator() * partial_sig;

                let participant_commitment = commitment_for_participant(
                    signer.participant_index,
                    self.aggregator.message_hash.as_ref(),
                    &self.state.signers,
                )?;

                if check != participant_commitment + (pk_i.mul(challenge * lambda)) {
                    misbehaving_participants.push(signer.participant_index);
                }
            }
            Err(Error::MisbehavingParticipants(misbehaving_participants))
        }
    }
}

impl<C: CipherSuite> ThresholdSignature<C> {
    /// Verify this [`ThresholdSignature`].
    ///
    /// # Returns
    ///
    /// A [`FrostResult`] whose [`Ok`] value indicates that the signature was computed correctly.
    pub fn verify(
        &self,
        group_key: &GroupVerifyingKey<C>,
        message_hash: &[u8],
    ) -> FrostResult<C, ()> {
        let challenge = compute_challenge::<C>(&self.group_commitment, group_key, message_hash)?;

        let retrieved_commitment: C::G = <C as CipherSuite>::G::msm(
            &[C::G::generator().into(), (-group_key.key).into()],
            &[self.z, challenge],
        )
        .map_err(|_| Error::InvalidSignature)?;

        if self.group_commitment == retrieved_commitment {
            Ok(())
        } else {
            Err(Error::InvalidSignature)
        }
    }
}

#[cfg(test)]
mod test {
    use super::*;

    use crate::dkg::test::do_keygen;
    use crate::dkg::Participant;
    use crate::dkg::{DistributedKeyGeneration, RoundOne};
    use crate::sign::{generate_commitment_share_lists, PublicCommitmentShareList};
    use crate::testing::Secp256k1Sha256;
    use crate::{FromBytes, ToBytes};

    use ark_secp256k1::{Fr, Projective};

    use ark_ff::UniformRand;
    use rand::rngs::OsRng;

    #[test]
    fn signing_and_verification_single_party() {
        let (params, signing_keys, group_key, _, _) = do_keygen(1, 1, None, None).unwrap();
        let p1_sk = signing_keys[0].clone();

        let message = b"This is a test of the tsunami alert system. This is only a test.";
        let (p1_public_comshares, mut p1_secret_comshares) =
            generate_commitment_share_lists(&mut OsRng, &p1_sk, 1).unwrap();

        let mut aggregator = SignatureAggregator::new(params, group_key, &message[..]);

        aggregator.include_signer(1, p1_public_comshares.commitments[0], &p1_sk.to_public());

        let signers = aggregator.get_signers();
        let message_hash = Secp256k1Sha256::h4(&message[..]);

        let p1_partial = p1_sk
            .sign(
                &message_hash,
                &group_key,
                &mut p1_secret_comshares,
                0,
                signers,
            )
            .unwrap();

        aggregator.include_partial_signature(&p1_partial);

        let aggregator = aggregator.finalize().unwrap();
        let signing_result = aggregator.aggregate();

        assert!(signing_result.is_ok());

        let threshold_signature = signing_result.unwrap();
        let verification_result1 = threshold_signature.verify(&group_key, &message_hash);
        let verification_result2 = group_key.verify_signature(&threshold_signature, &message_hash);

        assert!(verification_result1.is_ok());
        assert!(verification_result2.is_ok());
    }

    #[test]
    fn signing_and_verification_1_out_of_1() {
        let (params, signing_keys, group_key, _, _) = do_keygen(1, 1, None, None).unwrap();
        let p1_sk = signing_keys[0].clone();

        let message = b"This is a test of the tsunami alert system. This is only a test.";
        let (p1_public_comshares, mut p1_secret_comshares) =
            generate_commitment_share_lists(&mut OsRng, &p1_sk, 1).unwrap();

        let mut aggregator = SignatureAggregator::new(params, group_key, &message[..]);

        aggregator.include_signer(1, p1_public_comshares.commitments[0], &p1_sk.to_public());

        let signers = aggregator.get_signers();
        let message_hash = Secp256k1Sha256::h4(&message[..]);

        let p1_partial = p1_sk
            .sign(
                &message_hash,
                &group_key,
                &mut p1_secret_comshares,
                0,
                signers,
            )
            .unwrap();

        aggregator.include_partial_signature(&p1_partial);

        let aggregator = aggregator.finalize().unwrap();
        let threshold_signature = aggregator.aggregate().unwrap();
        let verification_result1 = threshold_signature.verify(&group_key, &message_hash);
        let verification_result2 = group_key.verify_signature(&threshold_signature, &message_hash);

        assert!(verification_result1.is_ok());
        assert!(verification_result2.is_ok());
    }

    #[test]
    fn signing_and_verification_1_out_of_2() {
        let (params, signing_keys, group_key, _, _) = do_keygen(2, 1, None, None).unwrap();
        let p1_sk = signing_keys[0].clone();

        let message = b"This is a test of the tsunami alert system. This is only a test.";
        let (p1_public_comshares, mut p1_secret_comshares) =
            generate_commitment_share_lists(&mut OsRng, &p1_sk, 1).unwrap();

        let mut aggregator = SignatureAggregator::new(params, group_key, &message[..]);

        aggregator.include_signer(1, p1_public_comshares.commitments[0], &p1_sk.to_public());

        let signers = aggregator.get_signers();
        let message_hash = Secp256k1Sha256::h4(&message[..]);

        let p1_partial = p1_sk
            .sign(
                &message_hash,
                &group_key,
                &mut p1_secret_comshares,
                0,
                signers,
            )
            .unwrap();

        aggregator.include_partial_signature(&p1_partial);

        let aggregator = aggregator.finalize().unwrap();
        let threshold_signature = aggregator.aggregate().unwrap();
        let verification_result1 = threshold_signature.verify(&group_key, &message_hash);
        let verification_result2 = group_key.verify_signature(&threshold_signature, &message_hash);

        assert!(verification_result1.is_ok());
        assert!(verification_result2.is_ok());
    }

    #[test]
    fn signing_and_verification_3_out_of_5() {
        let (params, signing_keys, group_key, _, _) = do_keygen(5, 3, None, None).unwrap();
        let p1_sk = signing_keys[0].clone();
        let p3_sk = signing_keys[2].clone();
        let p4_sk = signing_keys[3].clone();

        let message = b"This is a test of the tsunami alert system. This is only a test.";
        let (p1_public_comshares, mut p1_secret_comshares) =
            generate_commitment_share_lists(&mut OsRng, &p1_sk, 1).unwrap();
        let (p3_public_comshares, mut p3_secret_comshares) =
            generate_commitment_share_lists(&mut OsRng, &p3_sk, 1).unwrap();
        let (p4_public_comshares, mut p4_secret_comshares) =
            generate_commitment_share_lists(&mut OsRng, &p4_sk, 1).unwrap();

        let mut aggregator = SignatureAggregator::new(params, group_key, &message[..]);

        aggregator.include_signer(1, p1_public_comshares.commitments[0], &p1_sk.to_public());
        aggregator.include_signer(3, p3_public_comshares.commitments[0], &p3_sk.to_public());
        aggregator.include_signer(4, p4_public_comshares.commitments[0], &p4_sk.to_public());

        let signers = aggregator.get_signers();
        let message_hash = Secp256k1Sha256::h4(&message[..]);

        let p1_partial = p1_sk
            .sign(
                &message_hash,
                &group_key,
                &mut p1_secret_comshares,
                0,
                signers,
            )
            .unwrap();
        let p3_partial = p3_sk
            .sign(
                &message_hash,
                &group_key,
                &mut p3_secret_comshares,
                0,
                signers,
            )
            .unwrap();
        let p4_partial = p4_sk
            .sign(
                &message_hash,
                &group_key,
                &mut p4_secret_comshares,
                0,
                signers,
            )
            .unwrap();

        aggregator.include_partial_signature(&p1_partial);
        aggregator.include_partial_signature(&p3_partial);
        aggregator.include_partial_signature(&p4_partial);

        let aggregator = aggregator.finalize().unwrap();
        let threshold_signature = aggregator.aggregate().unwrap();
        let verification_result1 = threshold_signature.verify(&group_key, &message_hash);
        let verification_result2 = group_key.verify_signature(&threshold_signature, &message_hash);

        assert!(verification_result1.is_ok());
        assert!(verification_result2.is_ok());
    }

    #[test]
    fn signing_and_verification_2_out_of_3() {
        let (params, signing_keys, group_key, _, _) = do_keygen(3, 2, None, None).unwrap();
        let p1_sk = signing_keys[0].clone();
        let p2_sk = signing_keys[1].clone();

        let message = b"This is a test of the tsunami alert system. This is only a test.";
        let (p1_public_comshares, mut p1_secret_comshares) =
            generate_commitment_share_lists(&mut OsRng, &p1_sk, 1).unwrap();
        let (p2_public_comshares, mut p2_secret_comshares) =
            generate_commitment_share_lists(&mut OsRng, &p2_sk, 1).unwrap();

        let mut aggregator = SignatureAggregator::new(params, group_key, &message[..]);

        aggregator.include_signer(1, p1_public_comshares.commitments[0], &p1_sk.to_public());
        aggregator.include_signer(2, p2_public_comshares.commitments[0], &p2_sk.to_public());

        let signers = aggregator.get_signers();
        let message_hash = Secp256k1Sha256::h4(&message[..]);

        let p1_partial = p1_sk
            .sign(
                &message_hash,
                &group_key,
                &mut p1_secret_comshares,
                0,
                signers,
            )
            .unwrap();
        let p2_partial = p2_sk
            .sign(
                &message_hash,
                &group_key,
                &mut p2_secret_comshares,
                0,
                signers,
            )
            .unwrap();

        aggregator.include_partial_signature(&p1_partial);
        aggregator.include_partial_signature(&p2_partial);

        let aggregator = aggregator.finalize().unwrap();
        let signing_result = aggregator.aggregate();

        assert!(signing_result.is_ok());

        let threshold_signature = signing_result.unwrap();
        let verification_result = threshold_signature.verify(&group_key, &message_hash);

        assert!(verification_result.is_ok());
    }

    #[test]
    fn signing_and_verification_static_2_out_of_3() {
        if let (params, dealers_signing_keys, group_key, _, Some(signers_signing_keys)) =
            do_keygen(3, 2, Some(3), Some(2)).unwrap()
        {
            let d1_sk = dealers_signing_keys[0].clone();
            let d2_sk = dealers_signing_keys[1].clone();

            let s1_sk = signers_signing_keys[0].clone();
            let s2_sk = signers_signing_keys[1].clone();

            let message = b"This is a test of the tsunami alert system. This is only a test.";
            let (d1_public_comshares, mut d1_secret_comshares) =
                generate_commitment_share_lists(&mut OsRng, &d1_sk, 1).unwrap();
            let (d2_public_comshares, mut d2_secret_comshares) =
                generate_commitment_share_lists(&mut OsRng, &d2_sk, 1).unwrap();

            let mut aggregator = SignatureAggregator::new(params, group_key, &message[..]);

            aggregator.include_signer(1, d1_public_comshares.commitments[0], &d1_sk.to_public());
            aggregator.include_signer(2, d2_public_comshares.commitments[0], &d2_sk.to_public());

            let signers = aggregator.get_signers();
            let message_hash = Secp256k1Sha256::h4(&message[..]);

            let d1_partial = d1_sk
                .sign(
                    &message_hash,
                    &group_key,
                    &mut d1_secret_comshares,
                    0,
                    signers,
                )
                .unwrap();
            let d2_partial = d2_sk
                .sign(
                    &message_hash,
                    &group_key,
                    &mut d2_secret_comshares,
                    0,
                    signers,
                )
                .unwrap();

            aggregator.include_partial_signature(&d1_partial);
            aggregator.include_partial_signature(&d2_partial);

            let aggregator = aggregator.finalize().unwrap();
            let signing_result = aggregator.aggregate();

            assert!(signing_result.is_ok());

            let threshold_signature = signing_result.unwrap();
            let verification_result = threshold_signature.verify(&group_key, &message_hash);

            assert!(verification_result.is_ok());

            let message = b"This is a test of the tsunami alert system. This is only a test.";
            let (s1_public_comshares, mut s1_secret_comshares) =
                generate_commitment_share_lists(&mut OsRng, &s1_sk, 1).unwrap();
            let (s2_public_comshares, mut s2_secret_comshares) =
                generate_commitment_share_lists(&mut OsRng, &s2_sk, 1).unwrap();

            let mut aggregator = SignatureAggregator::new(params, group_key, &message[..]);

            aggregator.include_signer(1, s1_public_comshares.commitments[0], &s1_sk.to_public());
            aggregator.include_signer(2, s2_public_comshares.commitments[0], &s2_sk.to_public());

            let signers = aggregator.get_signers();
            let message_hash = Secp256k1Sha256::h4(&message[..]);

            let s1_partial = s1_sk
                .sign(
                    &message_hash,
                    &group_key,
                    &mut s1_secret_comshares,
                    0,
                    signers,
                )
                .unwrap();
            let s2_partial = s2_sk
                .sign(
                    &message_hash,
                    &group_key,
                    &mut s2_secret_comshares,
                    0,
                    signers,
                )
                .unwrap();

            aggregator.include_partial_signature(&s1_partial);
            aggregator.include_partial_signature(&s2_partial);

            let aggregator = aggregator.finalize().unwrap();
            let signing_result = aggregator.aggregate();

            assert!(signing_result.is_ok());

            let threshold_signature = signing_result.unwrap();
            let verification_result = threshold_signature.verify(&group_key, &message_hash);

            assert!(verification_result.is_ok());
        } else {
            panic!("Invalid DKG")
        }
    }

    #[test]
    fn signing_and_verification_static_2_out_of_3_into_3_out_of_5() {
        if let (
            d_params,
            dealers_signing_keys,
            group_key,
            Some(s_params),
            Some(signers_signing_keys),
        ) = do_keygen(3, 2, Some(5), Some(3)).unwrap()
        {
            let d1_sk = dealers_signing_keys[0].clone();
            let d2_sk = dealers_signing_keys[1].clone();

            let s1_sk = signers_signing_keys[0].clone();
            let s2_sk = signers_signing_keys[1].clone();
            let s3_sk = signers_signing_keys[2].clone();

            let message = b"This is a test of the tsunami alert system. This is only a test.";
            let (d1_public_comshares, mut d1_secret_comshares) =
                generate_commitment_share_lists(&mut OsRng, &d1_sk, 1).unwrap();
            let (d2_public_comshares, mut d2_secret_comshares) =
                generate_commitment_share_lists(&mut OsRng, &d2_sk, 1).unwrap();

            let mut aggregator = SignatureAggregator::new(d_params, group_key, &message[..]);

            aggregator.include_signer(1, d1_public_comshares.commitments[0], &d1_sk.to_public());
            aggregator.include_signer(2, d2_public_comshares.commitments[0], &d2_sk.to_public());

            let signers = aggregator.get_signers();
            let message_hash = Secp256k1Sha256::h4(&message[..]);

            let d1_partial = d1_sk
                .sign(
                    &message_hash,
                    &group_key,
                    &mut d1_secret_comshares,
                    0,
                    signers,
                )
                .unwrap();
            let d2_partial = d2_sk
                .sign(
                    &message_hash,
                    &group_key,
                    &mut d2_secret_comshares,
                    0,
                    signers,
                )
                .unwrap();

            aggregator.include_partial_signature(&d1_partial);
            aggregator.include_partial_signature(&d2_partial);

            let aggregator = aggregator.finalize().unwrap();
            let signing_result = aggregator.aggregate();

            assert!(signing_result.is_ok());

            let threshold_signature = signing_result.unwrap();
            let verification_result = threshold_signature.verify(&group_key, &message_hash);

            assert!(verification_result.is_ok());

            let message = b"This is a test of the tsunami alert system. This is only a test.";
            let (s1_public_comshares, mut s1_secret_comshares) =
                generate_commitment_share_lists(&mut OsRng, &s1_sk, 1).unwrap();
            let (s2_public_comshares, mut s2_secret_comshares) =
                generate_commitment_share_lists(&mut OsRng, &s2_sk, 1).unwrap();
            let (s3_public_comshares, mut s3_secret_comshares) =
                generate_commitment_share_lists(&mut OsRng, &s3_sk, 1).unwrap();

            let mut aggregator = SignatureAggregator::new(s_params, group_key, &message[..]);

            aggregator.include_signer(1, s1_public_comshares.commitments[0], &s1_sk.to_public());
            aggregator.include_signer(2, s2_public_comshares.commitments[0], &s2_sk.to_public());
            aggregator.include_signer(3, s3_public_comshares.commitments[0], &s3_sk.to_public());

            let signers = aggregator.get_signers();
            let message_hash = Secp256k1Sha256::h4(&message[..]);

            let s1_partial = s1_sk
                .sign(
                    &message_hash,
                    &group_key,
                    &mut s1_secret_comshares,
                    0,
                    signers,
                )
                .unwrap();
            let s2_partial = s2_sk
                .sign(
                    &message_hash,
                    &group_key,
                    &mut s2_secret_comshares,
                    0,
                    signers,
                )
                .unwrap();
            let s3_partial = s3_sk
                .sign(
                    &message_hash,
                    &group_key,
                    &mut s3_secret_comshares,
                    0,
                    signers,
                )
                .unwrap();

            aggregator.include_partial_signature(&s1_partial);
            aggregator.include_partial_signature(&s2_partial);
            aggregator.include_partial_signature(&s3_partial);

            let aggregator = aggregator.finalize().unwrap();
            let signing_result = aggregator.aggregate();

            assert!(signing_result.is_ok());

            let threshold_signature = signing_result.unwrap();
            let verification_result = threshold_signature.verify(&group_key, &message_hash);

            assert!(verification_result.is_ok());
        } else {
            panic!("Invalid DKG")
        }
    }

    #[test]
    fn aggregator_get_signers() {
        let params = ThresholdParameters::<Secp256k1Sha256>::new(3, 2);
        let message = b"This is a test of the tsunami alert system. This is only a test.";

        let p1_sk = IndividualSigningKey {
            index: 1,
            key: Fr::rand(&mut OsRng),
        };
        let p2_sk = IndividualSigningKey {
            index: 2,
            key: Fr::rand(&mut OsRng),
        };

        let (p1_public_comshares, _) =
            generate_commitment_share_lists::<Secp256k1Sha256>(&mut OsRng, &p1_sk, 1).unwrap();
        let (p2_public_comshares, _) =
            generate_commitment_share_lists::<Secp256k1Sha256>(&mut OsRng, &p2_sk, 1).unwrap();

        let mut aggregator = SignatureAggregator::new(
            params,
            GroupVerifyingKey::new(Projective::zero()),
            &message[..],
        );

        aggregator.include_signer(2, p2_public_comshares.commitments[0], &p2_sk.to_public());
        aggregator.include_signer(1, p1_public_comshares.commitments[0], &p1_sk.to_public());
        aggregator.include_signer(2, p2_public_comshares.commitments[0], &p2_sk.to_public());

        let signers = aggregator.get_signers();

        // The signers should be deduplicated.
        assert!(signers.len() == 2);

        // The indices should match and be in sorted order.
        assert!(signers[0].participant_index == 1);
        assert!(signers[1].participant_index == 2);

        // Participant 1 should have the correct precomputed shares.
        assert!(signers[0].published_commitment_share.0 == p1_public_comshares.commitments[0].0);
        assert!(signers[0].published_commitment_share.1 == p1_public_comshares.commitments[0].1);

        // Same for participant 2.
        assert!(signers[1].published_commitment_share.0 == p2_public_comshares.commitments[0].0);
        assert!(signers[1].published_commitment_share.1 == p2_public_comshares.commitments[0].1);
    }

    #[test]
    fn signature_from_incomplete_set() {
        let params = ThresholdParameters::new(5, 3);
        let rng = OsRng;

        // p1 will be malicious on the first round of the DKG
        let (mut p1, p1coeffs, dh_sk1) =
            Participant::<Secp256k1Sha256>::new_dealer(params, 1, rng).unwrap();
        p1.dh_public_key.key = p1.dh_public_key.double();

        let (p2, p2coeffs, dh_sk2) =
            Participant::<Secp256k1Sha256>::new_dealer(params, 2, rng).unwrap();
        let (p3, p3coeffs, dh_sk3) =
            Participant::<Secp256k1Sha256>::new_dealer(params, 3, rng).unwrap();
        let (p4, p4coeffs, dh_sk4) =
            Participant::<Secp256k1Sha256>::new_dealer(params, 4, rng).unwrap();
        let (p5, p5coeffs, dh_sk5) =
            Participant::<Secp256k1Sha256>::new_dealer(params, 5, rng).unwrap();

        p1.proof_of_secret_key
            .as_ref()
            .unwrap()
            .verify(p1.index, p1.public_key().unwrap())
            .unwrap();
        p2.proof_of_secret_key
            .as_ref()
            .unwrap()
            .verify(p2.index, p2.public_key().unwrap())
            .unwrap();
        p3.proof_of_secret_key
            .as_ref()
            .unwrap()
            .verify(p3.index, p3.public_key().unwrap())
            .unwrap();
        p4.proof_of_secret_key
            .as_ref()
            .unwrap()
            .verify(p4.index, p4.public_key().unwrap())
            .unwrap();
        p5.proof_of_secret_key
            .as_ref()
            .unwrap()
            .verify(p5.index, p5.public_key().unwrap())
            .unwrap();

        let participants: Vec<Participant<Secp256k1Sha256>> =
            vec![p1.clone(), p2.clone(), p3.clone(), p4.clone(), p5.clone()];
        let (_p1_state, _participant_lists) =
            DistributedKeyGeneration::<RoundOne, Secp256k1Sha256>::bootstrap(
                params,
                &dh_sk1,
                p1.index,
                &p1coeffs,
                &participants,
                rng,
            )
            .unwrap();

        let (p2_state, p2_participant_lists) =
            DistributedKeyGeneration::<RoundOne, Secp256k1Sha256>::bootstrap(
                params,
                &dh_sk2,
                p2.index,
                &p2coeffs,
                &participants,
                rng,
            )
            .unwrap();
        let p2_their_encrypted_secret_shares = p2_state.their_encrypted_secret_shares().unwrap();

        let (p3_state, p3_participant_lists) =
            DistributedKeyGeneration::<RoundOne, Secp256k1Sha256>::bootstrap(
                params,
                &dh_sk3,
                p3.index,
                &p3coeffs,
                &participants,
                rng,
            )
            .unwrap();
        let p3_their_encrypted_secret_shares = p3_state.their_encrypted_secret_shares().unwrap();

        let (p4_state, p4_participant_lists) =
            DistributedKeyGeneration::<RoundOne, Secp256k1Sha256>::bootstrap(
                params,
                &dh_sk4,
                p4.index,
                &p4coeffs,
                &participants,
                rng,
            )
            .unwrap();
        let p4_their_encrypted_secret_shares = p4_state.their_encrypted_secret_shares().unwrap();

        let (p5_state, p5_participant_lists) =
            DistributedKeyGeneration::<RoundOne, Secp256k1Sha256>::bootstrap(
                params,
                &dh_sk5,
                p5.index,
                &p5coeffs,
                &participants,
                rng,
            )
            .unwrap();
        let p5_their_encrypted_secret_shares = p5_state.their_encrypted_secret_shares().unwrap();

        // Participants all identified p1 as malicious
        assert!(p2_participant_lists.misbehaving_participants.is_some());
        assert!(p3_participant_lists.misbehaving_participants.is_some());
        assert!(p4_participant_lists.misbehaving_participants.is_some());
        assert!(p5_participant_lists.misbehaving_participants.is_some());

        assert!(p2_participant_lists.misbehaving_participants.unwrap() == vec![1]);
        assert!(p3_participant_lists.misbehaving_participants.unwrap() == vec![1]);
        assert!(p4_participant_lists.misbehaving_participants.unwrap() == vec![1]);
        assert!(p5_participant_lists.misbehaving_participants.unwrap() == vec![1]);

        // Wrong share inserted here!
        let mut wrong_encrypted_secret_share_from_p4_to_p2 =
            p4_their_encrypted_secret_shares.get(&2).unwrap().clone();
        wrong_encrypted_secret_share_from_p4_to_p2.nonce = [42; 12].into();
        let p2_my_encrypted_secret_shares = vec![
            p2_their_encrypted_secret_shares.get(&2).unwrap().clone(),
            p3_their_encrypted_secret_shares.get(&2).unwrap().clone(),
            wrong_encrypted_secret_share_from_p4_to_p2.clone(),
            p5_their_encrypted_secret_shares.get(&2).unwrap().clone(),
        ];

        let p3_my_encrypted_secret_shares = vec![
            p2_their_encrypted_secret_shares.get(&3).unwrap().clone(),
            p3_their_encrypted_secret_shares.get(&3).unwrap().clone(),
            p4_their_encrypted_secret_shares.get(&3).unwrap().clone(),
            p5_their_encrypted_secret_shares.get(&3).unwrap().clone(),
        ];
        let p4_my_encrypted_secret_shares = vec![
            p2_their_encrypted_secret_shares.get(&4).unwrap().clone(),
            p3_their_encrypted_secret_shares.get(&4).unwrap().clone(),
            p4_their_encrypted_secret_shares.get(&4).unwrap().clone(),
            p5_their_encrypted_secret_shares.get(&4).unwrap().clone(),
        ];

        // Wrong shares inserted here!
        let mut wrong_encrypted_secret_share_from_p4_to_p5 =
            p4_their_encrypted_secret_shares.get(&5).unwrap().clone();
        wrong_encrypted_secret_share_from_p4_to_p5.nonce = [42; 12].into();
        let p5_my_encrypted_secret_shares = vec![
            p2_their_encrypted_secret_shares.get(&5).unwrap().clone(),
            p3_their_encrypted_secret_shares.get(&5).unwrap().clone(),
            wrong_encrypted_secret_share_from_p4_to_p5.clone(),
            p5_their_encrypted_secret_shares.get(&5).unwrap().clone(),
        ];

        let (mut p2_state, p2_complaints) = p2_state
            .clone()
            .to_round_two(&p2_my_encrypted_secret_shares, rng)
            .unwrap();
        assert!(p2_complaints.len() == 1);

        let (mut p3_state, complaints) = p3_state
            .clone()
            .to_round_two(&p3_my_encrypted_secret_shares, rng)
            .unwrap();
        assert!(complaints.is_empty());

        let (p4_state, complaints) = p4_state
            .clone()
            .to_round_two(&p4_my_encrypted_secret_shares, rng)
            .unwrap();
        assert!(complaints.is_empty());

        let (mut p5_state, p5_complaints) = p5_state
            .clone()
            .to_round_two(&p5_my_encrypted_secret_shares, rng)
            .unwrap();
        assert!(p5_complaints.len() == 1);

        let all_complaints = &[p2_complaints, p5_complaints].concat();

        let bad_indices = p2_state.blame(all_complaints);
        assert!(bad_indices.len() == 1); // both complaints led to the same conclusion
        assert!(bad_indices[0] == p4.dh_public_key);
        let bad_indices = p3_state.blame(all_complaints);
        assert!(bad_indices.len() == 1); // both complaints led to the same conclusion
        assert!(bad_indices[0] == p4.dh_public_key);
        let bad_indices = p5_state.blame(all_complaints);
        assert!(bad_indices.len() == 1); // both complaints led to the same conclusion
        assert!(bad_indices[0] == p4.dh_public_key);

        // Everyone can finish the DKG.
        // However, only honest participants will be able to generate
        // publicly verifiable individual private/public keys.
        let (p2_group_key, p2_secret_key) = p2_state.finish().unwrap();
        let (p3_group_key, p3_secret_key) = p3_state.finish().unwrap();
        let (p4_group_key, _p4_secret_key) = p4_state.finish().unwrap();
        let (p5_group_key, p5_secret_key) = p5_state.finish().unwrap();

        assert!(p2_group_key == p3_group_key);
        assert!(p3_group_key == p5_group_key);

        assert!(p4_group_key != p2_group_key);

        let group_key = p5_group_key;

        // Check the validity of all honest participants `IndividualVerifyingKey`.

        let p2_public_key = p2_secret_key.to_public();
        let p3_public_key = p3_secret_key.to_public();
        let p5_public_key = p5_secret_key.to_public();

        // The order does not matter, but we must *only* use commitments from remaining (honest) participants.
        let commitments = [
            p2.commitments.unwrap(),
            p5.commitments.unwrap(),
            p3.commitments.unwrap(),
        ];

        assert!(p2_public_key.verify(&commitments).is_ok());
        assert!(p3_public_key.verify(&commitments).is_ok());
        assert!(p5_public_key.verify(&commitments).is_ok());

        assert!(p2_public_key.verify(&commitments[1..]).is_err());

        // Check that the generated `IndividualVerifyingKey` from other participants match.
        let p2_recovered_public_key =
            IndividualVerifyingKey::generate_from_commitments(2, &commitments).unwrap();
        let p3_recovered_public_key =
            IndividualVerifyingKey::generate_from_commitments(3, &commitments).unwrap();
        let p5_recovered_public_key =
            IndividualVerifyingKey::generate_from_commitments(5, &commitments).unwrap();

        assert_eq!(p2_public_key, p2_recovered_public_key);
        assert_eq!(p3_public_key, p3_recovered_public_key);
        assert_eq!(p5_public_key, p5_recovered_public_key);

        // We still have enough signers to generate a valid signature.

        let message = b"This is a test of the tsunami alert system. This is only a test.";
        let (p2_public_comshares, mut p2_secret_comshares) =
            generate_commitment_share_lists(&mut OsRng, &p2_secret_key, 1).unwrap();
        let (p3_public_comshares, mut p3_secret_comshares) =
            generate_commitment_share_lists(&mut OsRng, &p3_secret_key, 1).unwrap();
        let (p5_public_comshares, mut p5_secret_comshares) =
            generate_commitment_share_lists(&mut OsRng, &p5_secret_key, 1).unwrap();

        let mut aggregator = SignatureAggregator::new(params, group_key, &message[..]);

        aggregator.include_signer(
            2,
            p2_public_comshares.commitments[0],
            &p2_secret_key.to_public(),
        );
        aggregator.include_signer(
            3,
            p3_public_comshares.commitments[0],
            &p3_secret_key.to_public(),
        );
        aggregator.include_signer(
            5,
            p5_public_comshares.commitments[0],
            &p5_secret_key.to_public(),
        );

        let signers = aggregator.get_signers();
        let message_hash = Secp256k1Sha256::h4(&message[..]);

        let p2_partial = p2_secret_key
            .sign(
                &message_hash,
                &group_key,
                &mut p2_secret_comshares,
                0,
                signers,
            )
            .unwrap();
        let p3_partial = p3_secret_key
            .sign(
                &message_hash,
                &group_key,
                &mut p3_secret_comshares,
                0,
                signers,
            )
            .unwrap();
        let p5_partial = p5_secret_key
            .sign(
                &message_hash,
                &group_key,
                &mut p5_secret_comshares,
                0,
                signers,
            )
            .unwrap();

        aggregator.include_partial_signature(&p2_partial);
        aggregator.include_partial_signature(&p3_partial);
        aggregator.include_partial_signature(&p5_partial);

        let aggregator = aggregator.finalize().unwrap();
        let threshold_signature = aggregator.aggregate().unwrap();
        let verification_result1 = threshold_signature.verify(&group_key, &message_hash);
        let verification_result2 = group_key.verify_signature(&threshold_signature, &message_hash);

        assert!(verification_result1.is_ok());
        assert!(verification_result2.is_ok());
    }

    #[test]
    fn test_serialization() {
        let (params, dealers_signing_keys, group_key, _, _) = do_keygen(3, 2, None, None).unwrap();

        let p1_sk = dealers_signing_keys[0].clone();
        let p2_sk = dealers_signing_keys[1].clone();

        let message = b"This is a test of the tsunami alert system. This is only a test.";
        let (p1_public_comshares, mut p1_secret_comshares) =
            generate_commitment_share_lists(&mut OsRng, &p1_sk, 1).unwrap();
        let (p2_public_comshares, mut p2_secret_comshares) =
            generate_commitment_share_lists(&mut OsRng, &p2_sk, 1).unwrap();

        let mut aggregator = SignatureAggregator::new(params, group_key, &message[..]);

        aggregator.include_signer(1, p1_public_comshares.commitments[0], &p1_sk.to_public());
        aggregator.include_signer(2, p2_public_comshares.commitments[0], &p2_sk.to_public());

        let signers = aggregator.get_signers();
        let message_hash = Secp256k1Sha256::h4(&message[..]);

        let p1_partial = p1_sk
            .sign(
                &message_hash,
                &group_key,
                &mut p1_secret_comshares,
                0,
                signers,
            )
            .unwrap();
        let p2_partial = p2_sk
            .sign(
                &message_hash,
                &group_key,
                &mut p2_secret_comshares,
                0,
                signers,
            )
            .unwrap();

        // Check serialization

        let bytes = p1_secret_comshares.to_bytes().unwrap();
        assert_eq!(
            p1_secret_comshares,
            SecretCommitmentShareList::from_bytes(&bytes).unwrap()
        );

        let bytes = p1_public_comshares.to_bytes().unwrap();
        assert_eq!(
            p1_public_comshares,
            PublicCommitmentShareList::from_bytes(&bytes).unwrap()
        );

        let bytes = p1_partial.to_bytes().unwrap();
        assert_eq!(
            p1_partial,
            PartialThresholdSignature::from_bytes(&bytes).unwrap()
        );

        // Continue signature

        aggregator.include_partial_signature(&p1_partial);
        aggregator.include_partial_signature(&p2_partial);

        let aggregator = aggregator.finalize().unwrap();
        let signing_result = aggregator.aggregate();

        assert!(signing_result.is_ok());

        let threshold_signature = signing_result.unwrap();
        let verification_result1 = threshold_signature.verify(&group_key, &message_hash);
        let verification_result2 = group_key.verify_signature(&threshold_signature, &message_hash);

        assert!(verification_result1.is_ok());
        assert!(verification_result2.is_ok());

        // Check serialization

        let bytes = threshold_signature.to_bytes().unwrap();
        assert_eq!(
            threshold_signature,
            ThresholdSignature::from_bytes(&bytes).unwrap()
        );
    }
}<|MERGE_RESOLUTION|>--- conflicted
+++ resolved
@@ -558,10 +558,6 @@
         }
 
         // Ensure that our new state is ordered and deduplicated.
-<<<<<<< HEAD
-
-=======
->>>>>>> 562b64e9
         let _ = self.get_signers();
 
         for signer in &self.state.signers {
