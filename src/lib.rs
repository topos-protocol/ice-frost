--- conflicted
+++ resolved
@@ -1158,11 +1158,7 @@
 //! # aggregator.include_signer(3, carol_public_comshares.commitments[0], &carol_public_key);
 //! #
 //! # let signers = aggregator.get_signers();
-<<<<<<< HEAD
-//! # let message_hash = Secp256k1Sha256::h4(&message[..])?;
-=======
 //! # let message_hash = Secp256k1Sha256::h4(&message[..]);
->>>>>>> caefef25
 //!
 //! let alice_partial = alice_secret_key.sign(
 //!     &message_hash,
