--- conflicted
+++ resolved
@@ -30,13 +30,9 @@
     }
 }
 
-<<<<<<< HEAD
 /// A Diffie-Hellman public key wrapper type around a CurveGroup.
 #[derive(Clone, Copy, Debug, Eq, PartialEq, CanonicalSerialize, CanonicalDeserialize)]
-=======
-/// A Diffie-Hellman public key wrapper type around a `CurveGroup`.
-#[derive(Clone, Debug, Eq, PartialEq, CanonicalSerialize, CanonicalDeserialize)]
->>>>>>> a3f59b4a
+
 pub struct DiffieHellmanPublicKey<C: CipherSuite> {
     pub(crate) key: C::G,
     _phantom: PhantomData<C>,
