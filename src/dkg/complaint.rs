//! The complaint module for handling disputes during an ICE-FROST
//! Distributed Key Generation session.

use crate::keys::{DiffieHellmanPrivateKey, DiffieHellmanPublicKey};
use crate::serialization::impl_serialization_traits;
use crate::utils::{Scalar, Vec};
use crate::{Error, FrostResult};

use core::ops::Mul;

use rand::{CryptoRng, RngCore};
use sha2::Sha256;

use crate::ciphersuite::CipherSuite;
use crate::HASH_SEC_PARAM;

use ark_ec::Group;
use ark_ff::field_hashers::{DefaultFieldHasher, HashToField};
use ark_ff::UniformRand;
use ark_serialize::{CanonicalDeserialize, CanonicalSerialize};

use super::EncryptedSecretShare;

/// A complaint generated when a participant receives an invalid share.
#[derive(Clone, Debug, PartialEq, Eq, CanonicalSerialize, CanonicalDeserialize)]
pub struct Complaint<C: CipherSuite> {
    /// The resulting shared secret key from the DH key exchange.
    pub dh_shared_key: <C as CipherSuite>::G,
    /// The DH public key of the participant making this complaint.
    pub dh_public_key: DiffieHellmanPublicKey<C>,
    /// The encrypted share against which this complaint is made.
    pub encrypted_share: EncryptedSecretShare<C>,
    /// The complaint proof.
    pub proof: ComplaintProof<C>,
}

impl_serialization_traits!(Complaint<CipherSuite>);

impl<C: CipherSuite> Complaint<C> {
    pub(crate) fn new(
        accused_pk: &DiffieHellmanPublicKey<C>,
        dh_skey: &DiffieHellmanPrivateKey<C>,
        dh_shared_key: &C::G,
        encrypted_share: &EncryptedSecretShare<C>,
        mut rng: impl RngCore + CryptoRng,
    ) -> FrostResult<C, Self> {
        let r = Scalar::<C>::rand(&mut rng);

        let a1 = C::G::generator().mul(r);
        let a2 = accused_pk.mul(r);

        let hasher = <DefaultFieldHasher<Sha256, HASH_SEC_PARAM> as HashToField<Scalar<C>>>::new(
            "Complaint Context".as_bytes(),
        );

        let dh_pkey = C::G::generator() * dh_skey.0;

        // We are hashing 5 group elements + the encrypted share.
        let mut message = Vec::with_capacity(
            dh_shared_key.compressed_size() * 5 + encrypted_share.compressed_size(),
        );
        dh_pkey
            .serialize_compressed(&mut message)
            .map_err(|_| Error::CompressionError)?;
        accused_pk
            .serialize_compressed(&mut message)
            .map_err(|_| Error::CompressionError)?;
        dh_shared_key
            .serialize_compressed(&mut message)
            .map_err(|_| Error::CompressionError)?;
        a1.serialize_compressed(&mut message)
            .map_err(|_| Error::CompressionError)?;
        a2.serialize_compressed(&mut message)
            .map_err(|_| Error::CompressionError)?;
        encrypted_share
            .serialize_compressed(&mut message)
            .map_err(|_| Error::CompressionError)?;

        let h: Scalar<C> = hasher.hash_to_field(&message[..], 1)[0];

        Ok(Self {
            dh_shared_key: *dh_shared_key,
            dh_public_key: DiffieHellmanPublicKey::new(dh_pkey),
            encrypted_share: encrypted_share.clone(),
            proof: ComplaintProof {
                a1,
                a2,
                z: r + h * dh_skey.0,
            },
        })
    }

    /// A complaint is valid if:
    /// --  a1 + h.pk_maker = z.g
    /// --  a2 + h.k_il = z.pk_l
<<<<<<< HEAD
    ///
    /// where `pk_maker` is the complaint maker's DH public key,
    /// and `pk_l` is the accused participant's DH public key.
    pub fn verify(&self, pk_l: &C::G) -> FrostResult<C, ()> {
        let hasher = <DefaultFieldHasher<Sha256, 128> as HashToField<Scalar<C>>>::new(
=======
    pub fn verify(&self, pk_i: &C::G, pk_l: &C::G) -> FrostResult<C, ()> {
        let hasher = <DefaultFieldHasher<Sha256, HASH_SEC_PARAM> as HashToField<Scalar<C>>>::new(
>>>>>>> bab2625e
            "Complaint Context".as_bytes(),
        );

        // We are hashing 5 group elements + the encrypted share.
        let mut message = Vec::with_capacity(
            self.dh_shared_key.compressed_size() * 5 + self.encrypted_share.compressed_size(),
        );
        self.dh_public_key
            .serialize_compressed(&mut message)
            .map_err(|_| Error::CompressionError)?;
        pk_l.serialize_compressed(&mut message)
            .map_err(|_| Error::CompressionError)?;
        self.dh_shared_key
            .serialize_compressed(&mut message)
            .map_err(|_| Error::CompressionError)?;
        self.proof
            .a1
            .serialize_compressed(&mut message)
            .map_err(|_| Error::CompressionError)?;
        self.proof
            .a2
            .serialize_compressed(&mut message)
            .map_err(|_| Error::CompressionError)?;
        self.encrypted_share
            .serialize_compressed(&mut message)
            .map_err(|_| Error::CompressionError)?;

        let h: Scalar<C> = hasher.hash_to_field(&message[..], 1)[0];

        if self.proof.a1 + self.dh_public_key.mul(h) != C::G::generator() * self.proof.z {
            return Err(Error::ComplaintVerificationError);
        }

        if self.proof.a2 + self.dh_shared_key * h != pk_l.mul(self.proof.z) {
            return Err(Error::ComplaintVerificationError);
        }

        Ok(())
    }
}

/// A proof that a generated complaint is valid.
#[derive(Clone, Copy, Debug, PartialEq, Eq, CanonicalSerialize, CanonicalDeserialize)]
pub struct ComplaintProof<C: CipherSuite> {
    /// a1 = g^r.
    pub a1: <C as CipherSuite>::G,
    /// a2 = pk_l^r.
    pub a2: <C as CipherSuite>::G,
    /// z = r + H(pk_i, pk_l, k_il).sh_i
    pub z: Scalar<C>,
}

impl_serialization_traits!(ComplaintProof<CipherSuite>);<|MERGE_RESOLUTION|>--- conflicted
+++ resolved
@@ -93,16 +93,11 @@
     /// A complaint is valid if:
     /// --  a1 + h.pk_maker = z.g
     /// --  a2 + h.k_il = z.pk_l
-<<<<<<< HEAD
     ///
-    /// where `pk_maker` is the complaint maker's DH public key,
-    /// and `pk_l` is the accused participant's DH public key.
+    /// where `pk_maker` is the complaint maker's DH public key included in this `Complaint`,
+    /// and `pk_l` is the accused participant's DH public key passed as input of this method.
     pub fn verify(&self, pk_l: &C::G) -> FrostResult<C, ()> {
-        let hasher = <DefaultFieldHasher<Sha256, 128> as HashToField<Scalar<C>>>::new(
-=======
-    pub fn verify(&self, pk_i: &C::G, pk_l: &C::G) -> FrostResult<C, ()> {
         let hasher = <DefaultFieldHasher<Sha256, HASH_SEC_PARAM> as HashToField<Scalar<C>>>::new(
->>>>>>> bab2625e
             "Complaint Context".as_bytes(),
         );
 
