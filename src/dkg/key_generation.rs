//! The static and robust ICE-FROST Distributed Key generation (DKG) protocol.
//!
//! This implementation uses the [typestate] design pattern (also called session
//! types) behind the scenes to enforce that more programming errors are discoverable
//! at compile-time.  Additionally, secrets generated for commitment openings, secret keys,
//! nonces in zero-knowledge proofs, etc., are zeroed-out in memory when they are dropped
//! out of scope.
//!
//! # Details
//!
//! ## Round One
//!
//! * Step #1: Every participant \\(P\_i\\) samples \\(t\\) random values \\((a\_{i0}, \\dots, a\_{i(t-1)})\\)
//!            uniformly in \\(\mathbb{Z}\_q\\), and uses these values as coefficients to define a
//!            polynomial \\(f\_i\(x\) = \sum\_{j=0}^{t-1} a\_{ij} x^{j}\\) of degree \\( t-1 \\) over
//!            \\(\mathbb{Z}\_q\\).
//!
//! These step numbers are given as written in the paper. They are executed in a different order to
//! save one scalar multiplication.
//!
//! * Step #3: Every participant \\(P\_i\\) computes a public commitment
//!            \\(C\_i = \[\phi\_{i0}, \\dots, \phi\_{i(t-1)}\]\\), where \\(\phi\_{ij} = g^{a\_{ij}}\\),
//!            \\(0 \le j \le t-1\\).
//!
//! * Step #2: Every \\(P\_i\\) computes a proof of knowledge to the corresponding secret key
//!            \\(a\_{i0}\\) by calculating a pseudo-Schnorr signature \\(\sigma\_i = \(s, r\)\\).
//!
//! * Step #4: Every participant \\(P\_i\\) broadcasts \\(\(C\_i\\), \\(\sigma\_i\)\\) to all other participants.
//!
//! * Step #5: Upon receiving \\((C\_l, \sigma\_l)\\) from participants \\(1 \le l \le n\\), \\(l \ne i\\),
//!            participant \\(P\_i\\) verifies \\(\sigma\_l = (s\_l, r\_l)\\), by checking:
//!            \\(s\_l \stackrel{?}{=} \mathcal{H}(l, \Phi, \phi\_{l0}, g^{r\_l} \cdot \phi\_{l0}^{-s\_i})\\).
//!            If any participants' proofs cannot be verified, return their participant indices.
//!
//! ## Round Two
//!
//! * Step #1: Each \\(P\_i\\) securely sends to each other participant \\(P\_l\\) a secret share
//!            \\((l, f\_i(l))\\) using their secret polynomial \\(f\_i(l)\\) and keeps \\((i, f\_i(i))\\)
//!            for themselves.
//!
//! * Step #2: Each \\(P\_i\\) verifies their shares by calculating:
//!            \\(g^{f\_l(i)} \stackrel{?}{=} \prod\_{k=0}^{n-1} \\)\\(\phi\_{lk}^{i^{k} \mod q}\\),
//!            aborting if the check fails.
//!
//! * Step #3: Each \\(P\_i\\) calculates their secret signing key as the product of all the secret
//!            polynomial evaluations (including their own):
//!            \\(a\_i = g^{f\_i(i)} \cdot \prod\_{l=0}^{n-1} g^{f\_l(i)}\\), as well as calculating
//!            the group public key in similar fashion from the commitments from round one:
//!            \\(A = C\_i \cdot \prod\_{l=0}^{n-1} C_l\\).
//!
//! # Examples
//!
//! ```rust
//! use ice_frost::dkg::DistributedKeyGeneration;
//! use ice_frost::parameters::ThresholdParameters;
//! use ice_frost::FrostResult;
//! use ice_frost::testing::Secp256k1Sha256;
//! use ice_frost::dkg::Participant;
//! use rand::rngs::OsRng;
//!
//! # fn do_test() -> FrostResult<Secp256k1Sha256, ()> {
//! // Set up key shares for a threshold signature scheme which needs at least
//! // 2-out-of-3 signers.
//! let params = ThresholdParameters::new(3,2);
//! let mut rng = OsRng;
//!
//! // Alice, Bob, and Carol each generate their secret polynomial coefficients
//! // and commitments to them, as well as a zero-knowledge proof of a secret key.
//! let (alice, alice_coeffs, alice_dh_sk) = Participant::new_dealer(&params, 1, &mut rng)?;
//! let (bob, bob_coeffs, bob_dh_sk) = Participant::new_dealer(&params, 2, &mut rng)?;
//! let (carol, carol_coeffs, carol_dh_sk) = Participant::new_dealer(&params, 3, &mut rng)?;
//!
//! // They send these values to each of the other participants (out of scope
//! // for this library), or otherwise publish them somewhere.
//! //
//! // alice.send_to(bob);
//! // alice.send_to(carol);
//! // bob.send_to(alice);
//! // bob.send_to(carol);
//! // carol.send_to(alice);
//! // carol.send_to(bob);
//! //
//! // NOTE: They should only send the `alice`, `bob`, and `carol` structs, *not*
//! //       the `alice_coefficients`, etc.
//! //
//!
//! // Alice enters round one of the distributed key generation protocol.
//! let participants: Vec<Participant<Secp256k1Sha256>> = vec![alice.clone(), bob.clone(), carol.clone()];
//! let (alice_state, participant_lists) =
//!     DistributedKeyGeneration::<_, Secp256k1Sha256>::bootstrap(
//!         &params,
//!         &alice_dh_sk,
//!         &alice.index,
//!         &alice_coeffs,
//!         &participants,
//!         &mut rng,
//!     )
//!     ?;
//!
//! // Alice then collects the secret shares which they send to the other participants:
//! let alice_their_encrypted_secret_shares = alice_state.their_encrypted_secret_shares()?;
//! // keep_to_self(alice_their_encrypted_secret_shares[0]);
//! // send_to_bob(alice_their_encrypted_secret_shares[1]);
//! // send_to_carol(alice_their_encrypted_secret_shares[2]);
//!
//! // Bob enters round one of the distributed key generation protocol.
//! let (bob_state, participant_lists) =
//!     DistributedKeyGeneration::<_, Secp256k1Sha256>::bootstrap(
//!         &params,
//!         &bob_dh_sk,
//!         &bob.index,
//!         &bob_coeffs,
//!         &participants,
//!         &mut rng,
//!     )
//!     ?;
//!
//! // Bob then collects the secret shares which they send to the other participants:
//! let bob_their_encrypted_secret_shares = bob_state.their_encrypted_secret_shares()?;
//! // send_to_alice(bob_their_encrypted_secret_shares[0]);
//! // keep_to_self(bob_their_encrypted_secret_shares[1]);
//! // send_to_carol(bob_their_encrypted_secret_shares[2]);
//!
//! // Carol enters round one of the distributed key generation protocol.
//! let (carol_state, participant_lists) =
//!     DistributedKeyGeneration::<_, Secp256k1Sha256>::bootstrap(
//!         &params,
//!         &carol_dh_sk,
//!         &carol.index,
//!         &carol_coeffs,
//!         &participants,
//!         &mut rng,
//!     )
//!     ?;
//!
//! // Carol then collects the secret shares which they send to the other participants:
//! let carol_their_encrypted_secret_shares = carol_state.their_encrypted_secret_shares()?;
//! // send_to_alice(carol_their_encrypted_secret_shares[0]);
//! // send_to_bob(carol_their_encrypted_secret_shares[1]);
//! // keep_to_self(carol_their_encrypted_secret_shares[2]);
//!
//! // Each participant now has a vector of secret shares given to them by the other participants:
//! let alice_my_encrypted_secret_shares = vec![
//!     alice_their_encrypted_secret_shares[0].clone(),
//!     bob_their_encrypted_secret_shares[0].clone(),
//!     carol_their_encrypted_secret_shares[0].clone(),
//! ];
//! let bob_my_encrypted_secret_shares = vec![
//!     alice_their_encrypted_secret_shares[1].clone(),
//!     bob_their_encrypted_secret_shares[1].clone(),
//!     carol_their_encrypted_secret_shares[1].clone(),
//! ];
//! let carol_my_encrypted_secret_shares = vec![
//!     alice_their_encrypted_secret_shares[2].clone(),
//!     bob_their_encrypted_secret_shares[2].clone(),
//!     carol_their_encrypted_secret_shares[2].clone(),
//! ];
//!
//! // The participants then use these secret shares from the other participants to advance to
//! // round two of the distributed key generation protocol.
//! let alice_state = alice_state.to_round_two(alice_my_encrypted_secret_shares, &mut rng)?;
//! let bob_state = bob_state.to_round_two(bob_my_encrypted_secret_shares, &mut rng)?;
//! let carol_state = carol_state.to_round_two(carol_my_encrypted_secret_shares, &mut rng)?;
//!
//! // Each participant can now derive their long-lived secret keys and the group's
//! // public key.
//! let (alice_group_key, alice_secret_key) = alice_state.finish()?;
//! let (bob_group_key, bob_secret_key) = bob_state.finish()?;
//! let (carol_group_key, carol_secret_key) = carol_state.finish()?;
//!
//! // They should all derive the same group public key.
//! assert!(alice_group_key == bob_group_key);
//! assert!(carol_group_key == bob_group_key);
//!
//! // Alice, Bob, and Carol can now create partial threshold signatures over an agreed upon
//! // message with their respective secret keys, which they can then give to a
//! // [`SignatureAggregator`] to create a 2-out-of-3 threshold signature.
//! # Ok(())}
//! # fn main() { assert!(do_test().is_ok()); }
//! ```
//!
//! ## Resharing
//!
//! ICE-FROST allows for secret shares redistribution to a new set of participants,
//! while keeping the same group's public key. The new set of participants can be intersecting,
//! partly or fully, the former set of participants, or be fully disjoint from it. In the case
//! where both sets are equal, we talk of secret share refreshing instead of resharing.
//!
//! # Examples
//!
//! ```rust
//! use ice_frost::dkg::DistributedKeyGeneration;
//! use ice_frost::parameters::ThresholdParameters;
//! use ice_frost::FrostResult;
//! use ice_frost::testing::Secp256k1Sha256;
//! use ice_frost::dkg::Participant;
//! use rand::rngs::OsRng;
//!
//! # fn do_test() -> FrostResult<Secp256k1Sha256, ()> {
//! // Set up key shares for a threshold signature scheme which needs at least
//! // 2-out-of-3 signers.
//! let params = ThresholdParameters::new(3,2);
//! let mut rng = OsRng;
//!
//! // Alice, Bob, and Carol each generate their secret polynomial coefficients
//! // and commitments to them, as well as a zero-knowledge proof of a secret key.
//! let (alice, alice_coeffs, alice_dh_sk) = Participant::new_dealer(&params, 1, &mut rng)?;
//! let (bob, bob_coeffs, bob_dh_sk) = Participant::new_dealer(&params, 2, &mut rng)?;
//! let (carol, carol_coeffs, carol_dh_sk) = Participant::new_dealer(&params, 3, &mut rng)?;
//!
//! // They send these values to each of the other participants (out of scope
//! // for this library), or otherwise publish them somewhere.
//! //
//! // alice.send_to(bob);
//! // alice.send_to(carol);
//! // bob.send_to(alice);
//! // bob.send_to(carol);
//! // carol.send_to(alice);
//! // carol.send_to(bob);
//! //
//! // NOTE: They should only send the `alice`, `bob`, and `carol` structs, *not*
//! //       the `alice_coefficients`, etc.
//!
//! // Alice enters round one of the distributed key generation protocol.
//! let participants: Vec<Participant<Secp256k1Sha256>> = vec![alice.clone(), bob.clone(), carol.clone()];
//! let (alice_state, participant_lists) =
//!     DistributedKeyGeneration::<_, Secp256k1Sha256>::bootstrap(
//!         &params,
//!         &alice_dh_sk,
//!         &alice.index,
//!         &alice_coeffs,
//!         &participants,
//!         &mut rng,
//!     )
//!     ?;
//!
//! // Alice then collects the secret shares which they send to the other participants:
//! let alice_their_encrypted_secret_shares = alice_state.their_encrypted_secret_shares()?;
//! // keep_to_self(alice_their_encrypted_secret_shares[0]);
//! // send_to_bob(alice_their_encrypted_secret_shares[1]);
//! // send_to_carol(alice_their_encrypted_secret_shares[2]);
//!
//! // Bob enters round one of the distributed key generation protocol.
//! let (bob_state, participant_lists) =
//!     DistributedKeyGeneration::<_, Secp256k1Sha256>::bootstrap(
//!         &params,
//!         &bob_dh_sk,
//!         &bob.index,
//!         &bob_coeffs,
//!         &participants,
//!         &mut rng,
//!     )
//!     ?;
//!
//! // Bob then collects the secret shares which they send to the other participants:
//! let bob_their_encrypted_secret_shares = bob_state.their_encrypted_secret_shares()?;
//! // send_to_alice(bob_their_encrypted_secret_shares[0]);
//! // keep_to_self(bob_their_encrypted_secret_shares[1]);
//! // send_to_carol(bob_their_encrypted_secret_shares[2]);
//!
//! // Carol enters round one of the distributed key generation protocol.
//! let (carol_state, participant_lists) =
//!     DistributedKeyGeneration::<_, Secp256k1Sha256>::bootstrap(
//!         &params,
//!         &carol_dh_sk,
//!         &carol.index,
//!         &carol_coeffs,
//!         &participants,
//!         &mut rng,
//!     )
//!     ?;
//!
//! // Carol then collects the secret shares which they send to the other participants:
//! let carol_their_encrypted_secret_shares = carol_state.their_encrypted_secret_shares()?;
//! // send_to_alice(carol_their_encrypted_secret_shares[0]);
//! // send_to_bob(carol_their_encrypted_secret_shares[1]);
//! // keep_to_self(carol_their_encrypted_secret_shares[2]);
//!
//! // Each participant now has a vector of secret shares given to them by the other participants:
//! let alice_my_encrypted_secret_shares = vec![
//!     alice_their_encrypted_secret_shares[0].clone(),
//!     bob_their_encrypted_secret_shares[0].clone(),
//!     carol_their_encrypted_secret_shares[0].clone(),
//! ];
//! let bob_my_encrypted_secret_shares = vec![
//!     alice_their_encrypted_secret_shares[1].clone(),
//!     bob_their_encrypted_secret_shares[1].clone(),
//!     carol_their_encrypted_secret_shares[1].clone(),
//! ];
//! let carol_my_encrypted_secret_shares = vec![
//!     alice_their_encrypted_secret_shares[2].clone(),
//!     bob_their_encrypted_secret_shares[2].clone(),
//!     carol_their_encrypted_secret_shares[2].clone(),
//! ];
//!
//! // The participants then use these secret shares from the other participants to advance to
//! // round two of the distributed key generation protocol.
//! let alice_state = alice_state.to_round_two(alice_my_encrypted_secret_shares, &mut rng)?;
//! let bob_state = bob_state.to_round_two(bob_my_encrypted_secret_shares, &mut rng)?;
//! let carol_state = carol_state.to_round_two(carol_my_encrypted_secret_shares, &mut rng)?;
//!
//! // Each participant can now derive their long-lived secret keys and the group's
//! // public key.
//! let (alice_group_key, alice_secret_key) = alice_state.finish()?;
//! let (bob_group_key, bob_secret_key) = bob_state.finish()?;
//! let (carol_group_key, carol_secret_key) = carol_state.finish()?;
//!
//! // They should all derive the same group public key.
//! assert!(alice_group_key == bob_group_key);
//! assert!(carol_group_key == bob_group_key);
//!
//! // Instantiate another configuration of threshold signature.
//! let new_params = ThresholdParameters::new(4,3);
//!
//! // Alexis, Barbara, Claire and David each generate their Diffie-Hellman
//! // private key, as well as a zero-knowledge proof to it.
//! let (alexis, alexis_dh_sk) = Participant::new_signer(&new_params, 1, &mut rng)?;
//! let (barbara, barbara_dh_sk) = Participant::new_signer(&new_params, 2, &mut rng)?;
//! let (claire, claire_dh_sk) = Participant::new_signer(&new_params, 3, &mut rng)?;
//! let (david, david_dh_sk) = Participant::new_signer(&new_params, 4, &mut rng)?;
//!
//! // They send these values to each of the other and previous participants
//! // (out of scope for this library), or otherwise publish them somewhere.
//! //
//! // alexis.send_to(barbara);
//! // alexis.send_to(claire);
//! // alexis.send_to(david);
//! // alexis.send_to(alice);
//! // alexis.send_to(bob);
//! // alexis.send_to(carol);
//! // barbara.send_to(alexis);
//! // barbara.send_to(claire);
//! // barbara.send_to(david);
//! // barbara.send_to(alice);
//! // barbara.send_to(bob);
//! // barbara.send_to(carol);
//! // claire.send_to(alexis);
//! // claire.send_to(barbara);
//! // claire.send_to(david);
//! // claire.send_to(alice);
//! // claire.send_to(bob);
//! // claire.send_to(carol);
//! // david.send_to(alexis);
//! // david.send_to(barbara);
//! // david.send_to(claire);
//! // david.send_to(alice);
//! // david.send_to(bob);
//! // david.send_to(carol);
//! //
//! // NOTE: They should only send the `alexis`, `barbara`, `claire` and `david` structs,
//! //       *not* the `alexis_dh_sk`, etc.
//! //
//! // Everybody verifies the zero-knowledge proofs of Diffie-Hellman private keys of
//! // the other participants.
//!
//! // Alice, Bob and Carol compute new secret shares of their long-lived secret signing key,
//! // encrypted for Alexis, Barbara, Claire and David respectively.
//!
//! let signers: Vec<Participant<Secp256k1Sha256>> =
//!     vec![alexis.clone(), barbara.clone(), claire.clone(), david.clone()];
//! let (alice_as_dealer, alice_encrypted_shares, participant_lists) =
//!     Participant::reshare(&new_params, alice_secret_key, &signers, &mut rng)?;
//!
//! let (bob_as_dealer, bob_encrypted_shares, participant_lists) =
//!     Participant::reshare(&new_params, bob_secret_key, &signers, &mut rng)?;
//!
//! let (carol_as_dealer, carol_encrypted_shares, participant_lists) =
//!     Participant::reshare(&new_params, carol_secret_key, &signers, &mut rng)?;
//!
//! // NOTE: They use the *new* configuration parameters (3-out-of-4) when resharing.
//!
//! // Alexis, Barbara, Claire and Carol instantiate their DKG session with the set of dealers
//! // who will compute their shares. They don't need to provide any coefficients.
//! let dealers: Vec<Participant<Secp256k1Sha256>> =
//!     vec![alice_as_dealer.clone(), bob_as_dealer.clone(), carol_as_dealer.clone()];
//! let (alexis_state, participant_lists) =
//!     DistributedKeyGeneration::<_, Secp256k1Sha256>::new(
//!         &params,
//!         &alexis_dh_sk,
//!         &alexis.index,
//!         &dealers,
//!         &mut rng,
//!     )
//!     ?;
//!
//! let (barbara_state, participant_lists) =
//!     DistributedKeyGeneration::<_, Secp256k1Sha256>::new(
//!         &params,
//!         &barbara_dh_sk,
//!         &barbara.index,
//!         &dealers,
//!         &mut rng,
//!     )
//!     ?;
//!
//! let (claire_state, participant_lists) =
//!     DistributedKeyGeneration::<_, Secp256k1Sha256>::new(
//!         &params,
//!         &claire_dh_sk,
//!         &claire.index,
//!         &dealers,
//!         &mut rng,
//!     )
//!     ?;
//!
//! let (david_state, participant_lists) =
//!     DistributedKeyGeneration::<_, Secp256k1Sha256>::new(
//!         &params,
//!         &david_dh_sk,
//!         &david.index,
//!         &dealers,
//!         &mut rng,
//!     )
//!     ?;
//!
//! // NOTE: They use the *old* configuration parameters (2-out-of-3) when instantiating their DKG.
//! //       If some participants of the previous set (i.e. dealers here) have been discarded
//! //       during their own DKG, signers need to update the *old* configuration parameters to
//! //       take the number of total participants into account.
//! //       For instance, if in a 201-out-of-300 setting, 37 participants had been discarded for
//! //       misconduct, when new signers would refer to this previous set as dealers, they should
//! //       set `params` to a 201-out-of-263 setting.
//!
//! let alexis_my_encrypted_secret_shares = vec![
//!     alice_encrypted_shares[0].clone(),
//!     bob_encrypted_shares[0].clone(),
//!     carol_encrypted_shares[0].clone(),
//! ];
//! let barbara_my_encrypted_secret_shares = vec![
//!     alice_encrypted_shares[1].clone(),
//!     bob_encrypted_shares[1].clone(),
//!     carol_encrypted_shares[1].clone()
//! ];
//! let claire_my_encrypted_secret_shares = vec![
//!     alice_encrypted_shares[2].clone(),
//!     bob_encrypted_shares[2].clone(),
//!     carol_encrypted_shares[2].clone()
//! ];
//! let david_my_encrypted_secret_shares = vec![
//!     alice_encrypted_shares[3].clone(),
//!     bob_encrypted_shares[3].clone(),
//!     carol_encrypted_shares[3].clone()
//! ];
//!
//! // Alexis, Barbara, Claire and David can now finish the resharing DKG with the received
//! // encrypted shares from Alice, Bob and Carol. This process is identical to the initial
//! // DKG ran by Alice, Bob and Carol. The final group key of the 3-out-of-4 threshold scheme
//! // configuration will be identical to the one of the 2-out-of-3 original one.
//!
//! let alexis_state = alexis_state.to_round_two(alexis_my_encrypted_secret_shares, &mut rng)?;
//! let barbara_state = barbara_state.to_round_two(barbara_my_encrypted_secret_shares, &mut rng)?;
//! let claire_state = claire_state.to_round_two(claire_my_encrypted_secret_shares, &mut rng)?;
//! let david_state = david_state.to_round_two(david_my_encrypted_secret_shares, &mut rng)?;
//!
//! let (alexis_group_key, alexis_secret_key) = alexis_state.finish()?;
//! let (barbara_group_key, barbara_secret_key) = barbara_state.finish()?;
//! let (claire_group_key, claire_secret_key) = claire_state.finish()?;
//! let (david_group_key, david_secret_key) = david_state.finish()?;
//!
//! assert!(alexis_group_key == alice_group_key);
//! assert!(barbara_group_key == alice_group_key);
//! assert!(claire_group_key == alice_group_key);
//! assert!(david_group_key == alice_group_key);
//! # Ok(()) } fn main() { assert!(do_test().is_ok()); }
//! ```
//!
//! [typestate]: http://cliffle.com/blog/rust-typestate/

use ark_ec::Group;
use ark_ff::{Field, Zero};
use ark_serialize::CanonicalDeserialize;
use ark_serialize::CanonicalSerialize;

use core::ops::DerefMut;
use core::ops::{Deref, Mul};
use rand::CryptoRng;
use rand::RngCore;

use zeroize::Zeroize;

use crate::ciphersuite::CipherSuite;
use crate::dkg::{
    round_types::{DkgState, RoundOne, RoundTwo},
    secret_share::{
        decrypt_share, encrypt_share, Coefficients, EncryptedSecretShare, SecretShare,
        VerifiableSecretSharingCommitment,
    },
    Complaint, Participant,
};
use crate::keys::{
    DiffieHellmanPrivateKey, DiffieHellmanPublicKey, GroupVerifyingKey, IndividualSigningKey,
};
use crate::parameters::ThresholdParameters;
use crate::FromBytes;
use crate::ToBytes;
use crate::{Error, FrostResult};

use crate::utils::calculate_lagrange_coefficients;
use crate::utils::{BTreeMap, Box, Scalar, ToString, Vec};

/// State machine structures for holding intermediate values during a
/// distributed key generation protocol run, to prevent misuse.
#[derive(Clone, Debug, CanonicalSerialize, CanonicalDeserialize)]
pub struct DistributedKeyGeneration<S: DkgState, C: CipherSuite> {
    state: BoxedState<C>,
    data: S,
}

impl<S: DkgState, C: CipherSuite> ToBytes<C> for DistributedKeyGeneration<S, C> {}
impl<S: DkgState, C: CipherSuite> FromBytes<C> for DistributedKeyGeneration<S, C> {}

/// Shared state which occurs across all rounds of a threshold signing protocol run.
#[derive(Clone, Debug, PartialEq, Eq, CanonicalSerialize, CanonicalDeserialize)]
struct ActualState<C: CipherSuite> {
    /// The parameters for this instantiation of a threshold signature.
    parameters: ThresholdParameters<C>,
    /// The index of the participant.
    index: u32,
    /// The DH private key for deriving a symmetric key to encrypt and decrypt
    /// secret shares.
    dh_private_key: DiffieHellmanPrivateKey<C>,
    /// The DH public key for deriving a symmetric key to encrypt and decrypt
    /// secret shares.
    dh_public_key: DiffieHellmanPublicKey<C>,
    /// A vector of tuples containing the index of each participant and that
    /// respective participant's commitments to their private polynomial
    /// coefficients.
    their_commitments: Option<Vec<VerifiableSecretSharingCommitment<C>>>,
    /// A vector of ECPoints containing the index of each participant and that
    /// respective participant's DH public key.
    their_dh_public_keys: BTreeMap<u32, DiffieHellmanPublicKey<C>>,
    /// The encrypted secret shares this participant has calculated for all the other participants.
    their_encrypted_secret_shares: Option<Vec<EncryptedSecretShare<C>>>,
    /// The secret shares this participant has received from all the other participants.
    my_secret_shares: Option<Vec<SecretShare<C>>>,
}

#[derive(Clone, Debug)]
struct BoxedState<C: CipherSuite>(Box<ActualState<C>>);

impl<C: CipherSuite> Deref for BoxedState<C> {
    type Target = ActualState<C>;
    fn deref(&self) -> &ActualState<C> {
        &self.0
    }
}

impl<C: CipherSuite> DerefMut for BoxedState<C> {
    fn deref_mut(&mut self) -> &mut Self::Target {
        &mut self.0
    }
}

impl<C: CipherSuite> BoxedState<C> {
    fn new(state: ActualState<C>) -> Self {
        Self(Box::new(state))
    }
}

// Required trait to implement `CanonicalDeserialize` below.
impl<C: CipherSuite> ark_serialize::Valid for BoxedState<C> {
    fn check(&self) -> Result<(), ark_serialize::SerializationError> {
        self.0.check()
    }
}

impl<C: CipherSuite> CanonicalSerialize for BoxedState<C> {
    fn serialize_with_mode<W: ark_serialize::Write>(
        &self,
        writer: W,
        compress: ark_serialize::Compress,
    ) -> Result<(), ark_serialize::SerializationError> {
        self.0.serialize_with_mode(writer, compress)
    }

    fn serialized_size(&self, compress: ark_serialize::Compress) -> usize {
        self.0.serialized_size(compress)
    }
}

impl<C: CipherSuite> CanonicalDeserialize for BoxedState<C> {
    fn deserialize_with_mode<R: ark_serialize::Read>(
        reader: R,
        compress: ark_serialize::Compress,
        validate: ark_serialize::Validate,
    ) -> Result<Self, ark_serialize::SerializationError> {
        ActualState::<C>::deserialize_with_mode(reader, compress, validate).map(Self::new)
    }
}

/// Output of the first round of the Distributed Key Generation.
#[derive(Clone, Debug, CanonicalSerialize, CanonicalDeserialize)]
pub struct DKGParticipantList<C: CipherSuite> {
    /// List of the valid participants to be used in RoundTwo
    pub valid_participants: Vec<Participant<C>>,
    /// List of the invalid participants that have been removed
    pub misbehaving_participants: Option<Vec<u32>>,
}

impl<C: CipherSuite> DistributedKeyGeneration<RoundOne, C> {
    /// Bootstrap the very first ICE-FROST DKG session for a group of participants. This assumes that no
    /// prior DKG has been performed, from which previous participants would reshare their secrets. If a
    /// prior ICE-FROST DKG has been ran successfully, participants from a new set should run the `new`
    /// method instead.
    ///
    /// The `bootstrap` method checks the zero-knowledge proofs of knowledge of signing keys and
    /// Diffie-Hellman private keys of all the other participants.
    ///
    /// # Inputs
    ///
    /// * The protocol instance [`ThresholdParameters`].
    /// * This participant's [`DiffieHellmanPrivateKey`].
    /// * This participant's `index`.
    /// * This participant's secret `coefficients` making up their long-lived secret key.
    /// * The list of `participants` for this ICE-FROST session.
    /// * A cryptographically secure pseudo-random generator.
    ///
    /// # Returns
    ///
    /// An updated state machine for the distributed key generation protocol if
    /// all of the zero-knowledge proofs verified successfully, otherwise a
    /// vector of participants whose proofs were incorrect.
    pub fn bootstrap(
        parameters: &ThresholdParameters<C>,
        dh_private_key: &DiffieHellmanPrivateKey<C>,
        my_index: &u32,
        my_coefficients: &Coefficients<C>,
        participants: &[Participant<C>],
        mut rng: impl RngCore + CryptoRng,
    ) -> FrostResult<C, (Self, DKGParticipantList<C>)> {
        Self::new_state_internal(
            parameters,
            dh_private_key,
            my_index,
            Some(my_coefficients),
            participants,
            true,
            true,
            &mut rng,
        )
    }

    /// Initiate a new DKG session beween participants, where an ICE-FROST group
    /// key already exists. If no ICE-FROST group key exists yet, the `bootstrap`
    /// should be called instead.
    ///
    /// This method will check the zero-knowledge proofs of
    /// knowledge of secret keys of all the other participants.
    ///
    /// # Inputs
    ///
    /// * The protocol new instance [`ThresholdParameters`]. These parameters can
    ///   be different from the previous ICE-FROST session using the same group key.
    /// * This participant's [`DiffieHellmanPrivateKey`].
    /// * This participant's `index`.
    /// * The list of `dealers`. These are the participants of the previous ICE-FROST
    ///   session from which the individual secret shares are being redistributed.
    /// * A cryptographically secure pseudo-random generator.
    ///
    /// # Returns
    ///
    /// An updated state machine for the distributed key generation protocol if
    /// all of the zero-knowledge proofs verified successfully, otherwise a
    /// vector of participants whose zero-knowledge proofs were incorrect.
    pub fn new(
        parameters: &ThresholdParameters<C>,
        dh_private_key: &DiffieHellmanPrivateKey<C>,
        my_index: &u32,
        dealers: &[Participant<C>],
        mut rng: impl RngCore + CryptoRng,
    ) -> FrostResult<C, (Self, DKGParticipantList<C>)> {
        Self::new_state_internal(
            parameters,
            dh_private_key,
            my_index,
            None,
            dealers,
            false,
            true,
            &mut rng,
        )
    }

    #[allow(clippy::too_many_arguments)]
    pub(crate) fn new_state_internal(
        parameters: &ThresholdParameters<C>,
        dh_private_key: &DiffieHellmanPrivateKey<C>,
        my_index: &u32,
        my_coefficients: Option<&Coefficients<C>>,
        participants: &[Participant<C>],
        from_dealer: bool,
        from_signer: bool,
        mut rng: impl RngCore + CryptoRng,
    ) -> FrostResult<C, (Self, DKGParticipantList<C>)> {
        let mut their_commitments: Vec<VerifiableSecretSharingCommitment<C>> =
            Vec::with_capacity(parameters.t as usize);
        let mut their_dh_public_keys: BTreeMap<u32, DiffieHellmanPublicKey<C>> = BTreeMap::new();
        let mut valid_participants: Vec<Participant<C>> = Vec::with_capacity(parameters.n as usize);
        let mut misbehaving_participants: Vec<u32> = Vec::new();

        let dh_public_key = DiffieHellmanPublicKey::new(C::G::generator().mul(dh_private_key.0));

        // Bail if we didn't get enough participants.
        if participants.len() != parameters.n as usize {
            return Err(Error::InvalidNumberOfParticipants(
                participants.len(),
                parameters.n,
            ));
        }

        // Check the public keys and the DH keys of the participants.
        for p in participants.iter() {
            // Always check the DH keys of the participants
            match p.proof_of_dh_private_key.verify(p.index, &p.dh_public_key) {
                Ok(_) => {
                    // Signers additionally check the public keys of the signers
                    if from_signer {
                        let public_key = match p.public_key() {
                            Some(key) => key,
                            None => {
                                misbehaving_participants.push(p.index);
                                continue;
                            }
                        };
                        match p
                            .proof_of_secret_key
                            .as_ref()
                            .unwrap()
                            .verify(p.index, public_key)
                        {
                            Ok(_) => {
                                valid_participants.push(p.clone());
                                their_commitments.push(p.commitments.as_ref().unwrap().clone());
<<<<<<< HEAD
                                their_dh_public_keys.push((p.index, p.dh_public_key));
=======
                                their_dh_public_keys.insert(p.index, p.dh_public_key.clone());
>>>>>>> bab2625e
                            }
                            Err(_) => misbehaving_participants.push(p.index),
                        }
                    } else {
                        valid_participants.push(p.clone());
<<<<<<< HEAD
                        their_dh_public_keys.push((p.index, p.dh_public_key));
=======
                        their_dh_public_keys.insert(p.index, p.dh_public_key.clone());
>>>>>>> bab2625e
                    }
                }
                Err(_) => misbehaving_participants.push(p.index),
            }
        }

        // If too many participants were misbehaving, return an error along their indices.
        if valid_participants.len() < parameters.t as usize {
            return Err(Error::TooManyInvalidParticipants(misbehaving_participants));
        }

        if !from_dealer && from_signer {
            let state = ActualState {
                parameters: *parameters,
                index: *my_index,
                dh_private_key: dh_private_key.clone(),
                dh_public_key,
                their_commitments: Some(their_commitments),
                their_dh_public_keys,
                their_encrypted_secret_shares: None,
                my_secret_shares: None,
            };

            return Ok((
                DistributedKeyGeneration::<RoundOne, C> {
                    state: BoxedState::new(state),
                    data: RoundOne {},
                },
                DKGParticipantList {
                    valid_participants,
                    misbehaving_participants: if misbehaving_participants.is_empty() {
                        None
                    } else {
                        Some(misbehaving_participants)
                    },
                },
            ));
        }

        // We pre-calculate the secret shares from Round 2 - Step 1 here since
        // it doesn't require additional online activity.
        // ICE-FROST also requires to encrypt them into `their_encrypted_secret_shares`.
        //
        // Round 2
        // Step 1: Each P_i securely sends to each other participant P_l a secret share
        //         (l, f_i(l)) and keeps (i, f_i(i)) for themselves.
        let mut their_encrypted_secret_shares: Vec<EncryptedSecretShare<C>> =
            Vec::with_capacity(parameters.n as usize - 1);

        for p in participants.iter() {
            let share =
                SecretShare::<C>::evaluate_polynomial(my_index, &p.index, my_coefficients.unwrap());

            let dh_key = p.dh_public_key.key * dh_private_key.0;
            let mut dh_key_bytes = Vec::with_capacity(dh_key.compressed_size());
            dh_key
                .serialize_compressed(&mut dh_key_bytes)
                .map_err(|_| Error::CompressionError)?;

            their_encrypted_secret_shares.push(encrypt_share(&share, &dh_key_bytes[..], &mut rng)?);
        }

        let state = ActualState {
            parameters: *parameters,
            index: *my_index,
            dh_private_key: dh_private_key.clone(),
            dh_public_key,
            their_commitments: if !from_signer {
                None
            } else {
                Some(their_commitments)
            },
            their_dh_public_keys,
            their_encrypted_secret_shares: Some(their_encrypted_secret_shares),
            my_secret_shares: None,
        };

        Ok((
            DistributedKeyGeneration::<RoundOne, C> {
                state: BoxedState::new(state),
                data: RoundOne {},
            },
            DKGParticipantList {
                valid_participants,
                misbehaving_participants: if misbehaving_participants.is_empty() {
                    None
                } else {
                    Some(misbehaving_participants)
                },
            },
        ))
    }

    /// Retrieve an encrypted secret share for each other participant, to be given to them
    /// at the end of [`DistributedKeyGeneration::<RoundOne, C>`] .
    pub fn their_encrypted_secret_shares(&self) -> FrostResult<C, &Vec<EncryptedSecretShare<C>>> {
        self.state
            .their_encrypted_secret_shares
            .as_ref()
            .ok_or(Error::NoEncryptedShares)
    }

    /// Progress to round two of the Dkg protocol once we have sent each encrypted share
    /// from [`DistributedKeyGeneration::<RoundOne, C>::their_encrypted_secret_shares()`] to its
    /// respective other participant, and collected our shares from the other
    /// participants in turn.
    pub fn to_round_two(
        mut self,
        my_encrypted_secret_shares: Vec<EncryptedSecretShare<C>>,
        mut rng: impl RngCore + CryptoRng,
    ) -> FrostResult<C, DistributedKeyGeneration<RoundTwo, C>> {
        // Sanity check
        assert_eq!(self.data, RoundOne {});

        // Zero out the other participants encrypted secret shares from memory.
        if self.state.their_encrypted_secret_shares.is_some() {
            self.state.their_encrypted_secret_shares = None;
        }

        let mut complaints: Vec<Complaint<C>> = Vec::new();

        if my_encrypted_secret_shares.len() != self.state.parameters.n as usize {
            return Err(Error::MissingShares);
        }

        let mut my_secret_shares: Vec<SecretShare<C>> = Vec::new();

        // Step 2.1: Each P_i decrypts their shares with
        //           key k_il = pk_l^sk_i
        for encrypted_share in my_encrypted_secret_shares.iter() {
<<<<<<< HEAD
            // This sanity check to ensure we are indeed the intended receiver of this secret share
            // is not technically necessary, as ensuring that we only include our dedicated shares
            // is out of scope of this library.
            // Because we assume communication channels to be authentified, and indices within an
            // `EncryptedSecretShare` being public, external implementations should ensure that the
            // receiver index of this encrypted share has not been tampered with.
            debug_assert_eq!(encrypted_share.receiver_index, self.state.index);

            for pk in self.state.their_dh_public_keys.iter() {
                if pk.0 == encrypted_share.sender_index {
                    let dh_shared_key = *pk.1 * self.state.dh_private_key.0;
                    let mut dh_key_bytes = Vec::with_capacity(dh_shared_key.compressed_size());
                    dh_shared_key
                        .serialize_compressed(&mut dh_key_bytes)
                        .map_err(|_| Error::CompressionError)?;

                    // Step 2.2: Each share is verified by calculating:
                    //           g^{f_l(i)} ?= \Prod_{k=0}^{t-1} \phi_{lk}^{i^{k} mod q},
                    //           creating a complaint if the check fails.
                    let decrypted_share = decrypt_share(encrypted_share, &dh_key_bytes);
                    let decrypted_share_ref = &decrypted_share;

                    for commitment in self.state.their_commitments.as_ref().unwrap().iter() {
                        if commitment.index == encrypted_share.sender_index {
                            // If the decrypted share is incorrect, P_i builds a complaint.

                            if decrypted_share.is_err()
                                || decrypted_share_ref
                                    .as_ref()
                                    .unwrap()
                                    .verify(commitment)
                                    .is_err()
                            {
                                complaints.push(Complaint::<C>::new(
                                    &pk.1,
                                    &self.state.dh_private_key,
                                    &dh_shared_key,
                                    encrypted_share,
                                    &mut rng,
                                )?);

                                break;
                            }
=======
            if let Some(pk) = self
                .state
                .their_dh_public_keys
                .get(&encrypted_share.sender_index)
            {
                let dh_shared_key = **pk * self.state.dh_private_key.0;
                let mut dh_key_bytes = Vec::with_capacity(dh_shared_key.compressed_size());
                dh_shared_key
                    .serialize_compressed(&mut dh_key_bytes)
                    .map_err(|_| Error::CompressionError)?;

                // Step 2.2: Each share is verified by calculating:
                //           g^{f_l(i)} ?= \Prod_{k=0}^{t-1} \phi_{lk}^{i^{k} mod q},
                //           creating a complaint if the check fails.
                let decrypted_share = decrypt_share(encrypted_share, &dh_key_bytes);
                let decrypted_share_ref = &decrypted_share;

                for commitment in self.state.their_commitments.as_ref().unwrap().iter() {
                    if commitment.index == encrypted_share.sender_index {
                        // If the decrypted share is incorrect, P_i builds
                        // a complaint

                        if decrypted_share.is_err()
                            || decrypted_share_ref
                                .as_ref()
                                .unwrap()
                                .verify(commitment)
                                .is_err()
                        {
                            complaints.push(Complaint::<C>::new(
                                encrypted_share.receiver_index,
                                encrypted_share.sender_index,
                                pk,
                                &self.state.dh_private_key.0,
                                &self.state.dh_public_key.key,
                                &dh_shared_key,
                                &mut rng,
                            )?);
                            break;
>>>>>>> bab2625e
                        }
                    }
                }
                if let Ok(share) = decrypted_share {
                    my_secret_shares.push(share);
                }
            } else {
                return Err(Error::Custom("to_round_two() was called with encrypted secret shares containing invalid indices".to_string()));
            }
        }

        if !complaints.is_empty() {
            return Err(Error::Complaint(complaints));
        }

        self.state.my_secret_shares = Some(my_secret_shares);

        Ok(DistributedKeyGeneration::<RoundTwo, C> {
            state: self.state,
            data: RoundTwo {},
        })
    }
}

impl<C: CipherSuite> DistributedKeyGeneration<RoundTwo, C> {
    /// Calculate this threshold signing protocol participant's long-lived
    /// secret signing keyshare and the group's public verification key.
    ///
    /// # Example
    ///
    /// [```ignore
    /// let (group_key, secret_key) = state.finish()?;
    /// [```
    pub fn finish(mut self) -> FrostResult<C, (GroupVerifyingKey<C>, IndividualSigningKey<C>)> {
        let secret_key = self.calculate_signing_key()?;
        let group_key = self.calculate_group_key()?;

        self.state.my_secret_shares.zeroize();

        Ok((group_key, secret_key))
    }

    /// Calculate this threshold signing participant's long-lived secret signing
    /// key by interpolating all of the polynomial evaluations from the other
    /// participants.
    pub(crate) fn calculate_signing_key(&self) -> FrostResult<C, IndividualSigningKey<C>> {
        let my_secret_shares = self.state.my_secret_shares.as_ref().ok_or_else(|| {
            Error::Custom("Could not retrieve participant's secret shares".to_string())
        })?;

        let mut index_vector = Vec::with_capacity(my_secret_shares.len());

        for share in my_secret_shares.iter() {
            index_vector.push(share.sender_index);
        }

        let mut key = Scalar::<C>::ZERO;

        for share in my_secret_shares.iter() {
            let coeff =
                match calculate_lagrange_coefficients::<C>(share.sender_index, &index_vector) {
                    Ok(s) => s,
                    Err(error) => return Err(Error::Custom(error.to_string())),
                };
            key += share.polynomial_evaluation * coeff;
        }

        Ok(IndividualSigningKey {
            index: self.state.index,
            key,
        })
    }

    /// Calculate the group public key used for verifying threshold signatures.
    ///
    /// # Returns
    ///
    /// A [`GroupVerifyingKey`] for the set of participants.
    ///
    /// my_commitment is needed for now, but won't be when the distinction
    /// dealers/signers is implemented.
    pub(crate) fn calculate_group_key(&self) -> FrostResult<C, GroupVerifyingKey<C>> {
        let mut index_vector =
            Vec::with_capacity(self.state.their_commitments.as_ref().unwrap().len());

        for commitment in self.state.their_commitments.as_ref().unwrap().iter() {
            index_vector.push(commitment.index);
        }

        let mut group_key = <C as CipherSuite>::G::zero();

        // The group key is the interpolation at 0 of all index 0 of the dealers' commitments.
        for commitment in self.state.their_commitments.as_ref().unwrap().iter() {
            let coeff = match calculate_lagrange_coefficients::<C>(commitment.index, &index_vector)
            {
                Ok(s) => s,
                Err(error) => return Err(Error::Custom(error.to_string())),
            };

            group_key += commitment.public_key().unwrap().mul(coeff);
        }

        Ok(GroupVerifyingKey::new(group_key))
    }

    /// Every participant can verify a complaint and determine who is the malicious
    /// party. The associated encrypted share is assumed to exist and publicly retrievable
    /// by any participant, as well as the DH public key of the complaint's maker.
    pub fn blame(&self, complaint: &Complaint<C>) -> DiffieHellmanPublicKey<C> {
        let accused_index = complaint.encrypted_share.sender_index;

        let mut pk_accused = DiffieHellmanPublicKey::new(<C as CipherSuite>::G::zero());
        let mut commitment_accused = VerifiableSecretSharingCommitment {
            index: 0,
            points: Vec::new(),
        };

        for commitment in self.state.their_commitments.as_ref().unwrap().iter() {
            if commitment.index == accused_index {
                commitment_accused = commitment.clone();
            }
        }

        if commitment_accused.points.is_empty() {
            return complaint.dh_public_key;
        }

        for (index, pk) in self.state.their_dh_public_keys.iter() {
            if index == &accused_index {
                pk_accused = *pk;
            }
        }

        if pk_accused.key == <C as CipherSuite>::G::zero() {
            return complaint.dh_public_key;
        }

        if complaint.verify(&pk_accused).is_err() {
            return complaint.dh_public_key;
        }

        let mut dh_key_bytes = Vec::with_capacity(complaint.dh_shared_key.compressed_size());
        if complaint
            .dh_shared_key
            .serialize_compressed(&mut dh_key_bytes)
            .is_err()
        {
            return complaint.dh_public_key;
        };

        let share = decrypt_share(&complaint.encrypted_share, &dh_key_bytes[..]);
        if share.is_err() {
            return pk_accused;
        }
        match share.unwrap().verify(&commitment_accused) {
            Ok(()) => complaint.dh_public_key,
            Err(_) => pk_accused,
        }
    }
}

#[cfg(test)]
mod test {
    use core::ops::Mul;

    use super::*;
    use crate::dkg::{ComplaintProof, NizkPokOfSecretKey};
    use crate::keys::IndividualVerifyingKey;
    use crate::testing::Secp256k1Sha256;
    use crate::{FromBytes, ToBytes};

    use ark_ec::Group;
    use ark_ff::UniformRand;
    use ark_secp256k1::{Fr, Projective};

    use rand::rngs::OsRng;
    use rand::Rng;

    #[test]
    fn nizk_of_secret_key() {
        let params = ThresholdParameters::new(3, 2);
        let rng = OsRng;

        let (p, _, _) = Participant::<Secp256k1Sha256>::new_dealer(&params, 1, rng).unwrap();
        let result = p
            .proof_of_secret_key
            .as_ref()
            .unwrap()
            .verify(p.index, p.public_key().unwrap());

        assert!(result.is_ok());
    }

    #[test]
    fn secret_share_from_one_coefficients() {
        let mut coeffs: Vec<Fr> = Vec::with_capacity(5);

        for _ in 0..5 {
            coeffs.push(Fr::ONE);
        }

        let coefficients = Coefficients::<Secp256k1Sha256>(coeffs);
        let share = SecretShare::<Secp256k1Sha256>::evaluate_polynomial(&1, &1, &coefficients);

        assert!(share.polynomial_evaluation == Fr::from(5u8));

        let mut commitments = VerifiableSecretSharingCommitment {
            index: 1,
            points: Vec::new(),
        };

        for i in 0..5 {
            commitments
                .points
                .push(Projective::generator() * coefficients.0[i]);
        }

        assert!(share.verify(&commitments).is_ok());
    }

    #[test]
    fn secret_share_participant_index_zero() {
        let mut coeffs: Vec<Fr> = Vec::with_capacity(5);

        for _ in 0..5 {
            coeffs.push(Fr::ONE);
        }

        let coefficients = Coefficients::<Secp256k1Sha256>(coeffs);
        let share = SecretShare::evaluate_polynomial(&1, &0, &coefficients);

        assert!(share.polynomial_evaluation == Fr::ONE);

        let mut commitments = VerifiableSecretSharingCommitment {
            index: 1,
            points: Vec::new(),
        };

        for i in 0..5 {
            commitments
                .points
                .push(Projective::generator() * coefficients.0[i]);
        }

        assert!(share.verify(&commitments).is_ok());
    }

    #[test]
    fn single_party_keygen() {
        let params = ThresholdParameters::new(1, 1);
        let rng = OsRng;

        let (p1, p1coeffs, p1_dh_sk) =
            Participant::<Secp256k1Sha256>::new_dealer(&params, 1, rng).unwrap();

        p1.proof_of_secret_key
            .as_ref()
            .unwrap()
            .verify(p1.index, p1.public_key().unwrap())
            .unwrap();

        let participants: Vec<Participant<Secp256k1Sha256>> = vec![p1.clone()];
        let (p1_state, _participant_lists) =
            DistributedKeyGeneration::<RoundOne, Secp256k1Sha256>::bootstrap(
                &params,
                &p1_dh_sk,
                &p1.index,
                &p1coeffs,
                &participants,
                rng,
            )
            .unwrap();
        let p1_my_encrypted_secret_shares =
            p1_state.their_encrypted_secret_shares().unwrap().clone();
        let p1_state = p1_state
            .to_round_two(p1_my_encrypted_secret_shares, rng)
            .unwrap();
        let result = p1_state.finish();

        assert!(result.is_ok());

        let (p1_group_key, p1_secret_key) = result.unwrap();

        assert!(p1_group_key.key == Projective::generator().mul(p1_secret_key.key));
    }

    #[test]
    fn keygen_3_out_of_5() {
        let params = ThresholdParameters::<Secp256k1Sha256>::new(5, 3);
        let rng = OsRng;

        let (p1, p1coeffs, p1_dh_sk) =
            Participant::<Secp256k1Sha256>::new_dealer(&params, 1, rng).unwrap();
        let (p2, p2coeffs, p2_dh_sk) =
            Participant::<Secp256k1Sha256>::new_dealer(&params, 2, rng).unwrap();
        let (p3, p3coeffs, p3_dh_sk) =
            Participant::<Secp256k1Sha256>::new_dealer(&params, 3, rng).unwrap();
        let (p4, p4coeffs, p4_dh_sk) =
            Participant::<Secp256k1Sha256>::new_dealer(&params, 4, rng).unwrap();
        let (p5, p5coeffs, p5_dh_sk) =
            Participant::<Secp256k1Sha256>::new_dealer(&params, 5, rng).unwrap();

        p1.proof_of_secret_key
            .as_ref()
            .unwrap()
            .verify(p1.index, p1.public_key().unwrap())
            .unwrap();
        p2.proof_of_secret_key
            .as_ref()
            .unwrap()
            .verify(p2.index, p2.public_key().unwrap())
            .unwrap();
        p3.proof_of_secret_key
            .as_ref()
            .unwrap()
            .verify(p3.index, p3.public_key().unwrap())
            .unwrap();
        p4.proof_of_secret_key
            .as_ref()
            .unwrap()
            .verify(p4.index, p4.public_key().unwrap())
            .unwrap();
        p5.proof_of_secret_key
            .as_ref()
            .unwrap()
            .verify(p5.index, p5.public_key().unwrap())
            .unwrap();

        let participants: Vec<Participant<Secp256k1Sha256>> =
            vec![p1.clone(), p2.clone(), p3.clone(), p4.clone(), p5.clone()];
        let (p1_state, _participant_lists) =
            DistributedKeyGeneration::<RoundOne, Secp256k1Sha256>::bootstrap(
                &params,
                &p1_dh_sk,
                &p1.index,
                &p1coeffs,
                &participants,
                rng,
            )
            .unwrap();
        let p1_their_encrypted_secret_shares = p1_state.their_encrypted_secret_shares().unwrap();

        let (p2_state, _participant_lists) =
            DistributedKeyGeneration::<RoundOne, Secp256k1Sha256>::bootstrap(
                &params,
                &p2_dh_sk,
                &p2.index,
                &p2coeffs,
                &participants,
                rng,
            )
            .unwrap();
        let p2_their_encrypted_secret_shares = p2_state.their_encrypted_secret_shares().unwrap();

        let (p3_state, _participant_lists) =
            DistributedKeyGeneration::<RoundOne, Secp256k1Sha256>::bootstrap(
                &params,
                &p3_dh_sk,
                &p3.index,
                &p3coeffs,
                &participants,
                rng,
            )
            .unwrap();
        let p3_their_encrypted_secret_shares = p3_state.their_encrypted_secret_shares().unwrap();

        let (p4_state, _participant_lists) =
            DistributedKeyGeneration::<RoundOne, Secp256k1Sha256>::bootstrap(
                &params,
                &p4_dh_sk,
                &p4.index,
                &p4coeffs,
                &participants,
                rng,
            )
            .unwrap();
        let p4_their_encrypted_secret_shares = p4_state.their_encrypted_secret_shares().unwrap();

        let (p5_state, _participant_lists) =
            DistributedKeyGeneration::<RoundOne, Secp256k1Sha256>::bootstrap(
                &params,
                &p5_dh_sk,
                &p5.index,
                &p5coeffs,
                &participants,
                rng,
            )
            .unwrap();
        let p5_their_encrypted_secret_shares = p5_state.their_encrypted_secret_shares().unwrap();

        let p1_my_encrypted_secret_shares = vec![
            p1_their_encrypted_secret_shares[0].clone(),
            p2_their_encrypted_secret_shares[0].clone(),
            p3_their_encrypted_secret_shares[0].clone(),
            p4_their_encrypted_secret_shares[0].clone(),
            p5_their_encrypted_secret_shares[0].clone(),
        ];

        let p2_my_encrypted_secret_shares = vec![
            p1_their_encrypted_secret_shares[1].clone(),
            p2_their_encrypted_secret_shares[1].clone(),
            p3_their_encrypted_secret_shares[1].clone(),
            p4_their_encrypted_secret_shares[1].clone(),
            p5_their_encrypted_secret_shares[1].clone(),
        ];

        let p3_my_encrypted_secret_shares = vec![
            p1_their_encrypted_secret_shares[2].clone(),
            p2_their_encrypted_secret_shares[2].clone(),
            p3_their_encrypted_secret_shares[2].clone(),
            p4_their_encrypted_secret_shares[2].clone(),
            p5_their_encrypted_secret_shares[2].clone(),
        ];

        let p4_my_encrypted_secret_shares = vec![
            p1_their_encrypted_secret_shares[3].clone(),
            p2_their_encrypted_secret_shares[3].clone(),
            p3_their_encrypted_secret_shares[3].clone(),
            p4_their_encrypted_secret_shares[3].clone(),
            p5_their_encrypted_secret_shares[3].clone(),
        ];

        let p5_my_encrypted_secret_shares = vec![
            p1_their_encrypted_secret_shares[4].clone(),
            p2_their_encrypted_secret_shares[4].clone(),
            p3_their_encrypted_secret_shares[4].clone(),
            p4_their_encrypted_secret_shares[4].clone(),
            p5_their_encrypted_secret_shares[4].clone(),
        ];

        let p1_state = p1_state
            .to_round_two(p1_my_encrypted_secret_shares, rng)
            .unwrap();
        let p2_state = p2_state
            .to_round_two(p2_my_encrypted_secret_shares, rng)
            .unwrap();
        let p3_state = p3_state
            .to_round_two(p3_my_encrypted_secret_shares, rng)
            .unwrap();
        let p4_state = p4_state
            .to_round_two(p4_my_encrypted_secret_shares, rng)
            .unwrap();
        let p5_state = p5_state
            .to_round_two(p5_my_encrypted_secret_shares, rng)
            .unwrap();

        let (p1_group_key, p1_secret_key) = p1_state.finish().unwrap();
        let (p2_group_key, p2_secret_key) = p2_state.finish().unwrap();
        let (p3_group_key, p3_secret_key) = p3_state.finish().unwrap();
        let (p4_group_key, p4_secret_key) = p4_state.finish().unwrap();
        let (p5_group_key, p5_secret_key) = p5_state.finish().unwrap();

        assert!(p1_group_key == p2_group_key);
        assert!(p2_group_key == p3_group_key);
        assert!(p3_group_key == p4_group_key);
        assert!(p4_group_key == p5_group_key);

        let mut group_secret_key = Fr::ZERO;
        let indices = [1, 2, 3, 4, 5];

        group_secret_key += calculate_lagrange_coefficients::<Secp256k1Sha256>(1, &indices)
            .unwrap()
            * p1_secret_key.key;
        group_secret_key += calculate_lagrange_coefficients::<Secp256k1Sha256>(2, &indices)
            .unwrap()
            * p2_secret_key.key;
        group_secret_key += calculate_lagrange_coefficients::<Secp256k1Sha256>(3, &indices)
            .unwrap()
            * p3_secret_key.key;
        group_secret_key += calculate_lagrange_coefficients::<Secp256k1Sha256>(4, &indices)
            .unwrap()
            * p4_secret_key.key;
        group_secret_key += calculate_lagrange_coefficients::<Secp256k1Sha256>(5, &indices)
            .unwrap()
            * p5_secret_key.key;

        let group_key = GroupVerifyingKey::new(Projective::generator().mul(group_secret_key));

        assert!(p5_group_key == group_key)
    }

    #[test]
    fn keygen_2_out_of_3() {
        fn do_test() -> FrostResult<Secp256k1Sha256, ()> {
            let params = ThresholdParameters::new(3, 2);
            let rng = OsRng;

            let (p1, p1coeffs, p1_dh_sk) =
                Participant::<Secp256k1Sha256>::new_dealer(&params, 1, rng).unwrap();
            let (p2, p2coeffs, p2_dh_sk) =
                Participant::<Secp256k1Sha256>::new_dealer(&params, 2, rng).unwrap();
            let (p3, p3coeffs, p3_dh_sk) =
                Participant::<Secp256k1Sha256>::new_dealer(&params, 3, rng).unwrap();

            p1.proof_of_secret_key
                .as_ref()
                .unwrap()
                .verify(p1.index, p1.public_key().unwrap())?;
            p2.proof_of_secret_key
                .as_ref()
                .unwrap()
                .verify(p2.index, p2.public_key().unwrap())?;
            p3.proof_of_secret_key
                .as_ref()
                .unwrap()
                .verify(p3.index, p3.public_key().unwrap())?;

            let participants: Vec<Participant<Secp256k1Sha256>> =
                vec![p1.clone(), p2.clone(), p3.clone()];
            let (p1_state, _participant_lists) =
                DistributedKeyGeneration::<RoundOne, Secp256k1Sha256>::bootstrap(
                    &params,
                    &p1_dh_sk,
                    &p1.index,
                    &p1coeffs,
                    &participants,
                    rng,
                )?;
            let p1_their_encrypted_secret_shares = p1_state.their_encrypted_secret_shares()?;

            let (p2_state, _participant_lists) =
                DistributedKeyGeneration::<RoundOne, Secp256k1Sha256>::bootstrap(
                    &params,
                    &p2_dh_sk,
                    &p2.index,
                    &p2coeffs,
                    &participants,
                    rng,
                )?;
            let p2_their_encrypted_secret_shares = p2_state.their_encrypted_secret_shares()?;

            let (p3_state, _participant_lists) =
                DistributedKeyGeneration::<RoundOne, Secp256k1Sha256>::bootstrap(
                    &params,
                    &p3_dh_sk,
                    &p3.index,
                    &p3coeffs,
                    &participants,
                    rng,
                )?;
            let p3_their_encrypted_secret_shares = p3_state.their_encrypted_secret_shares()?;

            let p1_my_encrypted_secret_shares = vec![
                p1_their_encrypted_secret_shares[0].clone(),
                p2_their_encrypted_secret_shares[0].clone(),
                p3_their_encrypted_secret_shares[0].clone(),
            ];
            let p2_my_encrypted_secret_shares = vec![
                p1_their_encrypted_secret_shares[1].clone(),
                p2_their_encrypted_secret_shares[1].clone(),
                p3_their_encrypted_secret_shares[1].clone(),
            ];
            let p3_my_encrypted_secret_shares = vec![
                p1_their_encrypted_secret_shares[2].clone(),
                p2_their_encrypted_secret_shares[2].clone(),
                p3_their_encrypted_secret_shares[2].clone(),
            ];

            let p1_state = p1_state.to_round_two(p1_my_encrypted_secret_shares, rng)?;
            let p2_state = p2_state.to_round_two(p2_my_encrypted_secret_shares, rng)?;
            let p3_state = p3_state.to_round_two(p3_my_encrypted_secret_shares, rng)?;

            let (p1_group_key, _p1_secret_key) = p1_state.finish()?;
            let (p2_group_key, _p2_secret_key) = p2_state.finish()?;
            let (p3_group_key, _p3_secret_key) = p3_state.finish()?;

            assert!(p1_group_key == p2_group_key);
            assert!(p2_group_key == p3_group_key);

            Ok(())
        }
        assert!(do_test().is_ok());
    }

    #[test]
    fn keygen_static_2_out_of_3_with_common_participants() {
        fn do_test() -> FrostResult<Secp256k1Sha256, ()> {
            let params = ThresholdParameters::new(3, 2);
            let rng = OsRng;

            let (dealer1, dealer1coeffs, dealer1_dh_sk) =
                Participant::<Secp256k1Sha256>::new_dealer(&params, 1, rng).unwrap();
            let (dealer2, dealer2coeffs, dealer2_dh_sk) =
                Participant::<Secp256k1Sha256>::new_dealer(&params, 2, rng).unwrap();
            let (dealer3, dealer3coeffs, dealer3_dh_sk) =
                Participant::<Secp256k1Sha256>::new_dealer(&params, 3, rng).unwrap();

            dealer1
                .proof_of_secret_key
                .as_ref()
                .unwrap()
                .verify(dealer1.index, dealer1.public_key().unwrap())?;
            dealer2
                .proof_of_secret_key
                .as_ref()
                .unwrap()
                .verify(dealer2.index, dealer2.public_key().unwrap())?;
            dealer3
                .proof_of_secret_key
                .as_ref()
                .unwrap()
                .verify(dealer3.index, dealer3.public_key().unwrap())?;

            let dealers: Vec<Participant<Secp256k1Sha256>> =
                vec![dealer1.clone(), dealer2.clone(), dealer3.clone()];
            let (dealer1_state, _participant_lists) =
                DistributedKeyGeneration::<RoundOne, Secp256k1Sha256>::bootstrap(
                    &params,
                    &dealer1_dh_sk,
                    &dealer1.index,
                    &dealer1coeffs,
                    &dealers,
                    rng,
                )?;
            let dealer1_their_encrypted_secret_shares =
                dealer1_state.their_encrypted_secret_shares()?;

            let (dealer2_state, _participant_lists) =
                DistributedKeyGeneration::<RoundOne, Secp256k1Sha256>::bootstrap(
                    &params,
                    &dealer2_dh_sk,
                    &dealer2.index,
                    &dealer2coeffs,
                    &dealers,
                    rng,
                )?;
            let dealer2_their_encrypted_secret_shares =
                dealer2_state.their_encrypted_secret_shares()?;

            let (dealer3_state, _participant_lists) =
                DistributedKeyGeneration::<RoundOne, Secp256k1Sha256>::bootstrap(
                    &params,
                    &dealer3_dh_sk,
                    &dealer3.index,
                    &dealer3coeffs,
                    &dealers,
                    rng,
                )?;
            let dealer3_their_encrypted_secret_shares =
                dealer3_state.their_encrypted_secret_shares()?;

            let dealer1_my_encrypted_secret_shares = vec![
                dealer1_their_encrypted_secret_shares[0].clone(),
                dealer2_their_encrypted_secret_shares[0].clone(),
                dealer3_their_encrypted_secret_shares[0].clone(),
            ];
            let dealer2_my_encrypted_secret_shares = vec![
                dealer1_their_encrypted_secret_shares[1].clone(),
                dealer2_their_encrypted_secret_shares[1].clone(),
                dealer3_their_encrypted_secret_shares[1].clone(),
            ];
            let dealer3_my_encrypted_secret_shares = vec![
                dealer1_their_encrypted_secret_shares[2].clone(),
                dealer2_their_encrypted_secret_shares[2].clone(),
                dealer3_their_encrypted_secret_shares[2].clone(),
            ];

            let dealer1_state =
                dealer1_state.to_round_two(dealer1_my_encrypted_secret_shares, rng)?;
            let dealer2_state =
                dealer2_state.to_round_two(dealer2_my_encrypted_secret_shares, rng)?;
            let dealer3_state =
                dealer3_state.to_round_two(dealer3_my_encrypted_secret_shares, rng)?;

            let (dealer1_group_key, dealer1_secret_key) = dealer1_state.finish()?;
            let (dealer2_group_key, dealer2_secret_key) = dealer2_state.finish()?;
            let (dealer3_group_key, dealer3_secret_key) = dealer3_state.finish()?;

            assert!(dealer1_group_key == dealer2_group_key);
            assert!(dealer2_group_key == dealer3_group_key);

            let (signer1, signer1_dh_sk) = Participant::new_signer(&params, 1, rng).unwrap();
            let (signer2, signer2_dh_sk) = Participant::new_signer(&params, 2, rng).unwrap();
            // Dealer 3 is also a participant of the next set of signers
            let (signer3, signer3_dh_sk) = (dealer3, dealer3_dh_sk);

            let signers: Vec<Participant<Secp256k1Sha256>> =
                vec![signer1.clone(), signer2.clone(), signer3.clone()];

            let (dealer1_for_signers, dealer1_encrypted_shares_for_signers, _participant_lists) =
                Participant::reshare(&params, dealer1_secret_key, &signers, rng)?;
            let (dealer2_for_signers, dealer2_encrypted_shares_for_signers, _participant_lists) =
                Participant::reshare(&params, dealer2_secret_key, &signers, rng)?;
            let (dealer3_for_signers, dealer3_encrypted_shares_for_signers, _participant_lists) =
                Participant::reshare(&params, dealer3_secret_key, &signers, rng)?;

            let dealers: Vec<Participant<Secp256k1Sha256>> = vec![
                dealer1_for_signers,
                dealer2_for_signers,
                dealer3_for_signers,
            ];
            let (signer1_state, _participant_lists) =
                DistributedKeyGeneration::<RoundOne, Secp256k1Sha256>::new(
                    &params,
                    &signer1_dh_sk,
                    &signer1.index,
                    &dealers,
                    rng,
                )?;

            let (signer2_state, _participant_lists) =
                DistributedKeyGeneration::<RoundOne, Secp256k1Sha256>::new(
                    &params,
                    &signer2_dh_sk,
                    &signer2.index,
                    &dealers,
                    rng,
                )?;

            let (signer3_state, _participant_lists) =
                DistributedKeyGeneration::<RoundOne, Secp256k1Sha256>::new(
                    &params,
                    &signer3_dh_sk,
                    &signer3.index,
                    &dealers,
                    rng,
                )?;

            let signer1_my_encrypted_secret_shares = vec![
                dealer1_encrypted_shares_for_signers[0].clone(),
                dealer2_encrypted_shares_for_signers[0].clone(),
                dealer3_encrypted_shares_for_signers[0].clone(),
            ];
            let signer2_my_encrypted_secret_shares = vec![
                dealer1_encrypted_shares_for_signers[1].clone(),
                dealer2_encrypted_shares_for_signers[1].clone(),
                dealer3_encrypted_shares_for_signers[1].clone(),
            ];
            let signer3_my_encrypted_secret_shares = vec![
                dealer1_encrypted_shares_for_signers[2].clone(),
                dealer2_encrypted_shares_for_signers[2].clone(),
                dealer3_encrypted_shares_for_signers[2].clone(),
            ];

            let signer1_state =
                signer1_state.to_round_two(signer1_my_encrypted_secret_shares, rng)?;
            let signer2_state =
                signer2_state.to_round_two(signer2_my_encrypted_secret_shares, rng)?;
            let signer3_state =
                signer3_state.to_round_two(signer3_my_encrypted_secret_shares, rng)?;

            let (signer1_group_key, _signer1_secret_key) = signer1_state.finish()?;
            let (signer2_group_key, _signer2_secret_key) = signer2_state.finish()?;
            let (signer3_group_key, _signer3_secret_key) = signer3_state.finish()?;

            assert!(signer1_group_key == signer2_group_key);
            assert!(signer2_group_key == signer3_group_key);

            assert!(signer1_group_key == dealer1_group_key);

            Ok(())
        }
        assert!(do_test().is_ok());
    }

    #[test]
    fn keygen_static_2_out_of_3_into_3_out_of_5() {
        fn do_test() -> FrostResult<Secp256k1Sha256, ()> {
            let params_dealers = ThresholdParameters::new(3, 2);
            let rng = OsRng;

            let (dealer1, dealer1coeffs, dealer1_dh_sk) =
                Participant::<Secp256k1Sha256>::new_dealer(&params_dealers, 1, rng).unwrap();
            let (dealer2, dealer2coeffs, dealer2_dh_sk) =
                Participant::<Secp256k1Sha256>::new_dealer(&params_dealers, 2, rng).unwrap();
            let (dealer3, dealer3coeffs, dealer3_dh_sk) =
                Participant::<Secp256k1Sha256>::new_dealer(&params_dealers, 3, rng).unwrap();

            dealer1
                .proof_of_secret_key
                .as_ref()
                .unwrap()
                .verify(dealer1.index, dealer1.public_key().unwrap())?;
            dealer2
                .proof_of_secret_key
                .as_ref()
                .unwrap()
                .verify(dealer2.index, dealer2.public_key().unwrap())?;
            dealer3
                .proof_of_secret_key
                .as_ref()
                .unwrap()
                .verify(dealer3.index, dealer3.public_key().unwrap())?;

            let dealers: Vec<Participant<Secp256k1Sha256>> =
                vec![dealer1.clone(), dealer2.clone(), dealer3.clone()];
            let (dealer1_state, _participant_lists) =
                DistributedKeyGeneration::<RoundOne, Secp256k1Sha256>::bootstrap(
                    &params_dealers,
                    &dealer1_dh_sk,
                    &dealer1.index,
                    &dealer1coeffs,
                    &dealers,
                    rng,
                )?;
            let dealer1_their_encrypted_secret_shares =
                dealer1_state.their_encrypted_secret_shares()?;

            let (dealer2_state, _participant_lists) =
                DistributedKeyGeneration::<RoundOne, Secp256k1Sha256>::bootstrap(
                    &params_dealers,
                    &dealer2_dh_sk,
                    &dealer2.index,
                    &dealer2coeffs,
                    &dealers,
                    rng,
                )?;
            let dealer2_their_encrypted_secret_shares =
                dealer2_state.their_encrypted_secret_shares()?;

            let (dealer3_state, _participant_lists) =
                DistributedKeyGeneration::<RoundOne, Secp256k1Sha256>::bootstrap(
                    &params_dealers,
                    &dealer3_dh_sk,
                    &dealer3.index,
                    &dealer3coeffs,
                    &dealers,
                    rng,
                )?;
            let dealer3_their_encrypted_secret_shares =
                dealer3_state.their_encrypted_secret_shares()?;

            let dealer1_my_encrypted_secret_shares = vec![
                dealer1_their_encrypted_secret_shares[0].clone(),
                dealer2_their_encrypted_secret_shares[0].clone(),
                dealer3_their_encrypted_secret_shares[0].clone(),
            ];
            let dealer2_my_encrypted_secret_shares = vec![
                dealer1_their_encrypted_secret_shares[1].clone(),
                dealer2_their_encrypted_secret_shares[1].clone(),
                dealer3_their_encrypted_secret_shares[1].clone(),
            ];
            let dealer3_my_encrypted_secret_shares = vec![
                dealer1_their_encrypted_secret_shares[2].clone(),
                dealer2_their_encrypted_secret_shares[2].clone(),
                dealer3_their_encrypted_secret_shares[2].clone(),
            ];

            let dealer1_state =
                dealer1_state.to_round_two(dealer1_my_encrypted_secret_shares, rng)?;
            let dealer2_state =
                dealer2_state.to_round_two(dealer2_my_encrypted_secret_shares, rng)?;
            let dealer3_state =
                dealer3_state.to_round_two(dealer3_my_encrypted_secret_shares, rng)?;

            let (dealer1_group_key, dealer1_secret_key) = dealer1_state.finish()?;
            let (dealer2_group_key, dealer2_secret_key) = dealer2_state.finish()?;
            let (dealer3_group_key, dealer3_secret_key) = dealer3_state.finish()?;

            assert!(dealer1_group_key == dealer2_group_key);
            assert!(dealer2_group_key == dealer3_group_key);

            let params_signers = ThresholdParameters::<Secp256k1Sha256>::new(5, 3);
            let (signer1, signer1_dh_sk) =
                Participant::new_signer(&params_signers, 1, rng).unwrap();
            let (signer2, signer2_dh_sk) =
                Participant::new_signer(&params_signers, 2, rng).unwrap();
            let (signer3, signer3_dh_sk) =
                Participant::new_signer(&params_signers, 3, rng).unwrap();
            let (signer4, signer4_dh_sk) =
                Participant::new_signer(&params_signers, 4, rng).unwrap();
            let (signer5, signer5_dh_sk) =
                Participant::new_signer(&params_signers, 5, rng).unwrap();

            let signers: Vec<Participant<Secp256k1Sha256>> = vec![
                signer1.clone(),
                signer2.clone(),
                signer3.clone(),
                signer4.clone(),
                signer5.clone(),
            ];

            let (dealer1_for_signers, dealer1_encrypted_shares_for_signers, _participant_lists) =
                Participant::reshare(&params_signers, dealer1_secret_key, &signers, rng)?;
            let (dealer2_for_signers, dealer2_encrypted_shares_for_signers, _participant_lists) =
                Participant::reshare(&params_signers, dealer2_secret_key, &signers, rng)?;
            let (dealer3_for_signers, dealer3_encrypted_shares_for_signers, _participant_lists) =
                Participant::reshare(&params_signers, dealer3_secret_key, &signers, rng)?;

            let dealers: Vec<Participant<Secp256k1Sha256>> = vec![
                dealer1_for_signers,
                dealer2_for_signers,
                dealer3_for_signers,
            ];
            let (signer1_state, _participant_lists) =
                DistributedKeyGeneration::<RoundOne, Secp256k1Sha256>::new(
                    &params_dealers,
                    &signer1_dh_sk,
                    &signer1.index,
                    &dealers,
                    rng,
                )?;

            let (signer2_state, _participant_lists) =
                DistributedKeyGeneration::<RoundOne, Secp256k1Sha256>::new(
                    &params_dealers,
                    &signer2_dh_sk,
                    &signer2.index,
                    &dealers,
                    rng,
                )?;

            let (signer3_state, _participant_lists) =
                DistributedKeyGeneration::<RoundOne, Secp256k1Sha256>::new(
                    &params_dealers,
                    &signer3_dh_sk,
                    &signer3.index,
                    &dealers,
                    rng,
                )?;

            let (signer4_state, _participant_lists) =
                DistributedKeyGeneration::<RoundOne, Secp256k1Sha256>::new(
                    &params_dealers,
                    &signer4_dh_sk,
                    &signer4.index,
                    &dealers,
                    rng,
                )?;

            let (signer5_state, _participant_lists) =
                DistributedKeyGeneration::<RoundOne, Secp256k1Sha256>::new(
                    &params_dealers,
                    &signer5_dh_sk,
                    &signer5.index,
                    &dealers,
                    rng,
                )?;

            let signer1_my_encrypted_secret_shares = vec![
                dealer1_encrypted_shares_for_signers[0].clone(),
                dealer2_encrypted_shares_for_signers[0].clone(),
                dealer3_encrypted_shares_for_signers[0].clone(),
            ];
            let signer2_my_encrypted_secret_shares = vec![
                dealer1_encrypted_shares_for_signers[1].clone(),
                dealer2_encrypted_shares_for_signers[1].clone(),
                dealer3_encrypted_shares_for_signers[1].clone(),
            ];
            let signer3_my_encrypted_secret_shares = vec![
                dealer1_encrypted_shares_for_signers[2].clone(),
                dealer2_encrypted_shares_for_signers[2].clone(),
                dealer3_encrypted_shares_for_signers[2].clone(),
            ];
            let signer4_my_encrypted_secret_shares = vec![
                dealer1_encrypted_shares_for_signers[3].clone(),
                dealer2_encrypted_shares_for_signers[3].clone(),
                dealer3_encrypted_shares_for_signers[3].clone(),
            ];
            let signer5_my_encrypted_secret_shares = vec![
                dealer1_encrypted_shares_for_signers[4].clone(),
                dealer2_encrypted_shares_for_signers[4].clone(),
                dealer3_encrypted_shares_for_signers[4].clone(),
            ];

            let signer1_state =
                signer1_state.to_round_two(signer1_my_encrypted_secret_shares, rng)?;
            let signer2_state =
                signer2_state.to_round_two(signer2_my_encrypted_secret_shares, rng)?;
            let signer3_state =
                signer3_state.to_round_two(signer3_my_encrypted_secret_shares, rng)?;
            let signer4_state =
                signer4_state.to_round_two(signer4_my_encrypted_secret_shares, rng)?;
            let signer5_state =
                signer5_state.to_round_two(signer5_my_encrypted_secret_shares, rng)?;

            let (signer1_group_key, _signer1_secret_key) = signer1_state.finish()?;
            let (signer2_group_key, _signer2_secret_key) = signer2_state.finish()?;
            let (signer3_group_key, _signer3_secret_key) = signer3_state.finish()?;
            let (signer4_group_key, _signer4_secret_key) = signer4_state.finish()?;
            let (signer5_group_key, _signer5_secret_key) = signer5_state.finish()?;

            assert!(signer1_group_key == signer2_group_key);
            assert!(signer2_group_key == signer3_group_key);
            assert!(signer3_group_key == signer4_group_key);
            assert!(signer4_group_key == signer5_group_key);

            assert!(signer1_group_key == dealer1_group_key);

            Ok(())
        }
        assert!(do_test().is_ok());
    }

    #[test]
    fn encrypt_and_decrypt() {
        let mut rng = OsRng;

        let original_share = SecretShare::<Secp256k1Sha256> {
            sender_index: 1,
            receiver_index: 2,
            polynomial_evaluation: Fr::rand(&mut rng),
        };

        let mut key = [0u8; 32];
        rng.fill(&mut key);

        let encrypted_share = encrypt_share(&original_share, &key, rng).unwrap();
        let decrypted_share = decrypt_share::<Secp256k1Sha256>(&encrypted_share, &key);

        assert!(decrypted_share.is_ok());
        assert!(
            original_share.polynomial_evaluation == decrypted_share.unwrap().polynomial_evaluation
        );
    }

    #[test]
    fn keygen_2_out_of_3_with_random_keys() {
        fn do_test() -> FrostResult<Secp256k1Sha256, ()> {
            let params = ThresholdParameters::new(3, 2);
            let rng = OsRng;

            let (p1, p1coeffs, dh_sk1) =
                Participant::<Secp256k1Sha256>::new_dealer(&params, 1, rng).unwrap();
            let (p2, p2coeffs, dh_sk2) =
                Participant::<Secp256k1Sha256>::new_dealer(&params, 2, rng).unwrap();
            let (p3, p3coeffs, dh_sk3) =
                Participant::<Secp256k1Sha256>::new_dealer(&params, 3, rng).unwrap();

            p1.proof_of_secret_key
                .as_ref()
                .unwrap()
                .verify(p1.index, p1.public_key().unwrap())?;
            p2.proof_of_secret_key
                .as_ref()
                .unwrap()
                .verify(p2.index, p2.public_key().unwrap())?;
            p3.proof_of_secret_key
                .as_ref()
                .unwrap()
                .verify(p3.index, p3.public_key().unwrap())?;

            let participants: Vec<Participant<Secp256k1Sha256>> =
                vec![p1.clone(), p2.clone(), p3.clone()];
            let (p1_state, _participant_lists) =
                DistributedKeyGeneration::<RoundOne, Secp256k1Sha256>::bootstrap(
                    &params,
                    &dh_sk1,
                    &p1.index,
                    &p1coeffs,
                    &participants,
                    rng,
                )?;
            let p1_their_encrypted_secret_shares = p1_state.their_encrypted_secret_shares()?;

            let (p2_state, _participant_lists) =
                DistributedKeyGeneration::<RoundOne, Secp256k1Sha256>::bootstrap(
                    &params,
                    &dh_sk2,
                    &p2.index,
                    &p2coeffs,
                    &participants,
                    rng,
                )?;
            let p2_their_encrypted_secret_shares = p2_state.their_encrypted_secret_shares()?;

            let (p3_state, _participant_lists) =
                DistributedKeyGeneration::<RoundOne, Secp256k1Sha256>::bootstrap(
                    &params,
                    &dh_sk3,
                    &p3.index,
                    &p3coeffs,
                    &participants,
                    rng,
                )?;
            let p3_their_encrypted_secret_shares = p3_state.their_encrypted_secret_shares()?;

            let p1_my_encrypted_secret_shares = vec![
                p1_their_encrypted_secret_shares[0].clone(),
                p2_their_encrypted_secret_shares[0].clone(),
                p3_their_encrypted_secret_shares[0].clone(),
            ];
            let p2_my_encrypted_secret_shares = vec![
                p1_their_encrypted_secret_shares[1].clone(),
                p2_their_encrypted_secret_shares[1].clone(),
                p3_their_encrypted_secret_shares[1].clone(),
            ];
            let p3_my_encrypted_secret_shares = vec![
                p1_their_encrypted_secret_shares[2].clone(),
                p2_their_encrypted_secret_shares[2].clone(),
                p3_their_encrypted_secret_shares[2].clone(),
            ];

            let p1_state = p1_state.to_round_two(p1_my_encrypted_secret_shares, rng)?;
            let p2_state = p2_state.to_round_two(p2_my_encrypted_secret_shares, rng)?;
            let p3_state = p3_state.to_round_two(p3_my_encrypted_secret_shares, rng)?;

            let (p1_group_key, _p1_secret_key) = p1_state.finish()?;
            let (p2_group_key, _p2_secret_key) = p2_state.finish()?;
            let (p3_group_key, _p3_secret_key) = p3_state.finish()?;

            assert!(p1_group_key == p2_group_key);
            assert!(p2_group_key == p3_group_key);

            Ok(())
        }
        assert!(do_test().is_ok());
    }

    #[test]
    fn keygen_verify_complaint() {
        fn do_test() -> FrostResult<Secp256k1Sha256, ()> {
            let params = ThresholdParameters::new(3, 2);
            let rng = OsRng;

            let (p1, p1coeffs, dh_sk1) =
                Participant::<Secp256k1Sha256>::new_dealer(&params, 1, rng).unwrap();
            let (p2, p2coeffs, dh_sk2) =
                Participant::<Secp256k1Sha256>::new_dealer(&params, 2, rng).unwrap();
            let (p3, p3coeffs, dh_sk3) =
                Participant::<Secp256k1Sha256>::new_dealer(&params, 3, rng).unwrap();

            p1.proof_of_secret_key
                .as_ref()
                .unwrap()
                .verify(p1.index, p1.public_key().unwrap())?;
            p2.proof_of_secret_key
                .as_ref()
                .unwrap()
                .verify(p2.index, p2.public_key().unwrap())?;
            p3.proof_of_secret_key
                .as_ref()
                .unwrap()
                .verify(p3.index, p3.public_key().unwrap())?;

            let participants: Vec<Participant<Secp256k1Sha256>> =
                vec![p1.clone(), p2.clone(), p3.clone()];
            let (p1_state, _participant_lists) =
                DistributedKeyGeneration::<RoundOne, Secp256k1Sha256>::bootstrap(
                    &params,
                    &dh_sk1,
                    &p1.index,
                    &p1coeffs,
                    &participants,
                    rng,
                )?;
            let p1_their_encrypted_secret_shares = p1_state.their_encrypted_secret_shares()?;

            let (p2_state, _participant_lists) =
                DistributedKeyGeneration::<RoundOne, Secp256k1Sha256>::bootstrap(
                    &params,
                    &dh_sk2,
                    &p2.index,
                    &p2coeffs,
                    &participants,
                    rng,
                )?;
            let p2_their_encrypted_secret_shares = p2_state.their_encrypted_secret_shares()?;

            let (p3_state, _participant_lists) =
                DistributedKeyGeneration::<RoundOne, Secp256k1Sha256>::bootstrap(
                    &params,
                    &dh_sk3,
                    &p3.index,
                    &p3coeffs,
                    &participants,
                    rng,
                )?;
            let p3_their_encrypted_secret_shares = p3_state.their_encrypted_secret_shares()?;

            let mut complaint: Complaint<Secp256k1Sha256>;

            // Wrong decryption from nonce
            {
                let mut wrong_encrypted_secret_share = p1_their_encrypted_secret_shares[1].clone();
                wrong_encrypted_secret_share.nonce = [42; 12].into();
                let p1_my_encrypted_secret_shares = vec![
                    p1_their_encrypted_secret_shares[0].clone(),
                    p2_their_encrypted_secret_shares[0].clone(),
                    p3_their_encrypted_secret_shares[0].clone(),
                ];
                // Wrong share inserted here!
                let p2_my_encrypted_secret_shares = vec![
                    wrong_encrypted_secret_share.clone(),
                    p2_their_encrypted_secret_shares[1].clone(),
                    p3_their_encrypted_secret_shares[1].clone(),
                ];
                let p3_my_encrypted_secret_shares = vec![
                    p1_their_encrypted_secret_shares[2].clone(),
                    p2_their_encrypted_secret_shares[2].clone(),
                    p3_their_encrypted_secret_shares[2].clone(),
                ];

                let p1_state = p1_state
                    .clone()
                    .to_round_two(p1_my_encrypted_secret_shares, rng)?;
                let p3_state = p3_state
                    .clone()
                    .to_round_two(p3_my_encrypted_secret_shares, rng)?;

                let complaints = p2_state
                    .clone()
                    .to_round_two(p2_my_encrypted_secret_shares, rng);
                assert!(complaints.is_err());
                let complaints = complaints.unwrap_err();
                if let Error::Complaint(complaints) = complaints {
                    assert!(complaints.len() == 1);

                    let bad_key = p3_state.blame(&complaints[0]);
                    assert!(bad_key == p1.dh_public_key);

                    let (p1_group_key, _p1_secret_key) = p1_state.finish()?;
                    let (p3_group_key, _p3_secret_key) = p3_state.finish()?;

                    assert!(p1_group_key == p3_group_key);

                    // Copy for next test and change dh_key
                    complaint = complaints[0].clone();
                    complaint.dh_shared_key.double_in_place();
                } else {
                    return Err(Error::Custom("Unexpected error".to_string()));
                }
            }

            // Wrong decryption of polynomial evaluation
            {
                let mut wrong_encrypted_secret_share = p1_their_encrypted_secret_shares[1].clone();
                wrong_encrypted_secret_share.encrypted_polynomial_evaluation = vec![42; 32];
                let p1_my_encrypted_secret_shares = vec![
                    p1_their_encrypted_secret_shares[0].clone(),
                    p2_their_encrypted_secret_shares[0].clone(),
                    p3_their_encrypted_secret_shares[0].clone(),
                ];
                // Wrong share inserted here!
                let p2_my_encrypted_secret_shares = vec![
                    wrong_encrypted_secret_share.clone(),
                    p2_their_encrypted_secret_shares[1].clone(),
                    p3_their_encrypted_secret_shares[1].clone(),
                ];
                let p3_my_encrypted_secret_shares = vec![
                    p1_their_encrypted_secret_shares[2].clone(),
                    p2_their_encrypted_secret_shares[2].clone(),
                    p3_their_encrypted_secret_shares[2].clone(),
                ];

                let p1_state = p1_state
                    .clone()
                    .to_round_two(p1_my_encrypted_secret_shares, rng)?;
                let p3_state = p3_state
                    .clone()
                    .to_round_two(p3_my_encrypted_secret_shares, rng)?;

                let complaints = p2_state
                    .clone()
                    .to_round_two(p2_my_encrypted_secret_shares, rng);
                assert!(complaints.is_err());
                let complaints = complaints.unwrap_err();
                if let Error::Complaint(complaints) = complaints {
                    assert!(complaints.len() == 1);

                    let bad_key = p3_state.blame(&complaints[0]);
                    assert!(bad_key == p1.dh_public_key);

                    let (p1_group_key, _p1_secret_key) = p1_state.finish()?;
                    let (p3_group_key, _p3_secret_key) = p3_state.finish()?;

                    assert!(p1_group_key == p3_group_key);
                } else {
                    return Err(Error::Custom("Unexpected error".to_string()));
                }
            }

            // Wrong encrypted share
            {
                let dh_key = p1.dh_public_key.key * dh_sk1.0;
                let mut dh_key_bytes = Vec::with_capacity(dh_key.compressed_size());
                dh_key.serialize_compressed(&mut dh_key_bytes).unwrap();
                let wrong_encrypted_secret_share = encrypt_share(
                    &SecretShare::<Secp256k1Sha256> {
                        sender_index: 1,
                        receiver_index: 2,
                        polynomial_evaluation: Fr::from(42u32),
                    },
                    &dh_key_bytes[..],
                    rng,
                )
                .unwrap();
                let p1_my_encrypted_secret_shares = vec![
                    p1_their_encrypted_secret_shares[0].clone(),
                    p2_their_encrypted_secret_shares[0].clone(),
                    p3_their_encrypted_secret_shares[0].clone(),
                ];
                // Wrong share inserted here!
                let p2_my_encrypted_secret_shares = vec![
                    wrong_encrypted_secret_share.clone(),
                    p2_their_encrypted_secret_shares[1].clone(),
                    p3_their_encrypted_secret_shares[1].clone(),
                ];
                let p3_my_encrypted_secret_shares = vec![
                    p1_their_encrypted_secret_shares[2].clone(),
                    p2_their_encrypted_secret_shares[2].clone(),
                    p3_their_encrypted_secret_shares[2].clone(),
                ];

                let p1_state = p1_state
                    .clone()
                    .to_round_two(p1_my_encrypted_secret_shares, rng)?;
                let p3_state = p3_state
                    .clone()
                    .to_round_two(p3_my_encrypted_secret_shares, rng)?;

                let complaints = p2_state
                    .clone()
                    .to_round_two(p2_my_encrypted_secret_shares, rng);
                assert!(complaints.is_err());
                let complaints = complaints.unwrap_err();
                if let Error::Complaint(complaints) = complaints {
                    assert!(complaints.len() == 1);

                    let bad_key = p3_state.blame(&complaints[0]);
                    assert!(bad_key == p1.dh_public_key);

                    let (p1_group_key, _p1_secret_key) = p1_state.finish()?;
                    let (p3_group_key, _p3_secret_key) = p3_state.finish()?;

                    assert!(p1_group_key == p3_group_key);
                } else {
                    return Err(Error::Custom("Unexpected error".to_string()));
                }
            }

            // Wrong complaint leads to blaming the complaint maker
            {
                let _p1_my_encrypted_secret_shares = vec![
                    p1_their_encrypted_secret_shares[0].clone(),
                    p2_their_encrypted_secret_shares[0].clone(),
                    p3_their_encrypted_secret_shares[0].clone(),
                ];
                let _p2_my_encrypted_secret_shares = vec![
                    p1_their_encrypted_secret_shares[0].clone(),
                    p2_their_encrypted_secret_shares[1].clone(),
                    p3_their_encrypted_secret_shares[1].clone(),
                ];
                let p3_my_encrypted_secret_shares = vec![
                    p1_their_encrypted_secret_shares[2].clone(),
                    p2_their_encrypted_secret_shares[2].clone(),
                    p3_their_encrypted_secret_shares[2].clone(),
                ];

                let p3_state = p3_state
                    .clone()
                    .to_round_two(p3_my_encrypted_secret_shares, rng)?;

                let bad_key = p3_state.blame(&complaint);
                assert!(bad_key == p2.dh_public_key);
            }

            Ok(())
        }
        assert!(do_test().is_ok());
    }

    #[test]
    fn keygen_verify_complaint_during_resharing() {
        fn do_test() -> FrostResult<Secp256k1Sha256, ()> {
            let params_dealers = ThresholdParameters::new(3, 2);
            let rng = OsRng;

            let (dealer1, dealer1coeffs, dealer1_dh_sk) =
                Participant::<Secp256k1Sha256>::new_dealer(&params_dealers, 1, rng).unwrap();
            let (dealer2, dealer2coeffs, dealer2_dh_sk) =
                Participant::<Secp256k1Sha256>::new_dealer(&params_dealers, 2, rng).unwrap();
            let (dealer3, dealer3coeffs, dealer3_dh_sk) =
                Participant::<Secp256k1Sha256>::new_dealer(&params_dealers, 3, rng).unwrap();

            dealer1
                .proof_of_secret_key
                .as_ref()
                .unwrap()
                .verify(dealer1.index, dealer1.public_key().unwrap())?;
            dealer2
                .proof_of_secret_key
                .as_ref()
                .unwrap()
                .verify(dealer2.index, dealer2.public_key().unwrap())?;
            dealer3
                .proof_of_secret_key
                .as_ref()
                .unwrap()
                .verify(dealer3.index, dealer3.public_key().unwrap())?;

            let dealers: Vec<Participant<Secp256k1Sha256>> =
                vec![dealer1.clone(), dealer2.clone(), dealer3.clone()];
            let (dealer1_state, _participant_lists) =
                DistributedKeyGeneration::<RoundOne, Secp256k1Sha256>::bootstrap(
                    &params_dealers,
                    &dealer1_dh_sk,
                    &dealer1.index,
                    &dealer1coeffs,
                    &dealers,
                    rng,
                )?;
            let dealer1_their_encrypted_secret_shares =
                dealer1_state.their_encrypted_secret_shares()?;

            let (dealer2_state, _participant_lists) =
                DistributedKeyGeneration::<RoundOne, Secp256k1Sha256>::bootstrap(
                    &params_dealers,
                    &dealer2_dh_sk,
                    &dealer2.index,
                    &dealer2coeffs,
                    &dealers,
                    rng,
                )?;
            let dealer2_their_encrypted_secret_shares =
                dealer2_state.their_encrypted_secret_shares()?;

            let (dealer3_state, _participant_lists) =
                DistributedKeyGeneration::<RoundOne, Secp256k1Sha256>::bootstrap(
                    &params_dealers,
                    &dealer3_dh_sk,
                    &dealer3.index,
                    &dealer3coeffs,
                    &dealers,
                    rng,
                )?;
            let dealer3_their_encrypted_secret_shares =
                dealer3_state.their_encrypted_secret_shares()?;

            let dealer1_my_encrypted_secret_shares = vec![
                dealer1_their_encrypted_secret_shares[0].clone(),
                dealer2_their_encrypted_secret_shares[0].clone(),
                dealer3_their_encrypted_secret_shares[0].clone(),
            ];
            let dealer2_my_encrypted_secret_shares = vec![
                dealer1_their_encrypted_secret_shares[1].clone(),
                dealer2_their_encrypted_secret_shares[1].clone(),
                dealer3_their_encrypted_secret_shares[1].clone(),
            ];
            let dealer3_my_encrypted_secret_shares = vec![
                dealer1_their_encrypted_secret_shares[2].clone(),
                dealer2_their_encrypted_secret_shares[2].clone(),
                dealer3_their_encrypted_secret_shares[2].clone(),
            ];

            let dealer1_state =
                dealer1_state.to_round_two(dealer1_my_encrypted_secret_shares, rng)?;
            let dealer2_state =
                dealer2_state.to_round_two(dealer2_my_encrypted_secret_shares, rng)?;
            let dealer3_state =
                dealer3_state.to_round_two(dealer3_my_encrypted_secret_shares, rng)?;

            let (dealer1_group_key, dealer1_secret_key) = dealer1_state.finish()?;
            let (dealer2_group_key, dealer2_secret_key) = dealer2_state.finish()?;
            let (dealer3_group_key, dealer3_secret_key) = dealer3_state.finish()?;

            assert!(dealer1_group_key == dealer2_group_key);
            assert!(dealer2_group_key == dealer3_group_key);

            let params_signers = ThresholdParameters::<Secp256k1Sha256>::new(5, 3);
            let (signer1, signer1_dh_sk) =
                Participant::new_signer(&params_signers, 1, rng).unwrap();
            let (signer2, signer2_dh_sk) =
                Participant::new_signer(&params_signers, 2, rng).unwrap();
            let (signer3, signer3_dh_sk) =
                Participant::new_signer(&params_signers, 3, rng).unwrap();
            let (signer4, signer4_dh_sk) =
                Participant::new_signer(&params_signers, 4, rng).unwrap();
            let (signer5, signer5_dh_sk) =
                Participant::new_signer(&params_signers, 5, rng).unwrap();

            let signers: Vec<Participant<Secp256k1Sha256>> = vec![
                signer1.clone(),
                signer2.clone(),
                signer3.clone(),
                signer4.clone(),
                signer5.clone(),
            ];

            let (dealer1_for_signers, dealer1_encrypted_shares_for_signers, _participant_lists) =
                Participant::reshare(&params_signers, dealer1_secret_key, &signers, rng)?;
            let (dealer2_for_signers, dealer2_encrypted_shares_for_signers, _participant_lists) =
                Participant::reshare(&params_signers, dealer2_secret_key, &signers, rng)?;
            let (dealer3_for_signers, dealer3_encrypted_shares_for_signers, _participant_lists) =
                Participant::reshare(&params_signers, dealer3_secret_key, &signers, rng)?;

            let dealers: Vec<Participant<Secp256k1Sha256>> = vec![
                dealer1_for_signers.clone(), // Used as malicious below
                dealer2_for_signers,
                dealer3_for_signers,
            ];
            let (signer1_state, _participant_lists) =
                DistributedKeyGeneration::<RoundOne, Secp256k1Sha256>::new(
                    &params_dealers,
                    &signer1_dh_sk,
                    &signer1.index,
                    &dealers,
                    rng,
                )?;

            let (signer2_state, _participant_lists) =
                DistributedKeyGeneration::<RoundOne, Secp256k1Sha256>::new(
                    &params_dealers,
                    &signer2_dh_sk,
                    &signer2.index,
                    &dealers,
                    rng,
                )?;

            let (signer3_state, _participant_lists) =
                DistributedKeyGeneration::<RoundOne, Secp256k1Sha256>::new(
                    &params_dealers,
                    &signer3_dh_sk,
                    &signer3.index,
                    &dealers,
                    rng,
                )?;

            let (signer4_state, _participant_lists) =
                DistributedKeyGeneration::<RoundOne, Secp256k1Sha256>::new(
                    &params_dealers,
                    &signer4_dh_sk,
                    &signer4.index,
                    &dealers,
                    rng,
                )?;

            let (signer5_state, _participant_lists) =
                DistributedKeyGeneration::<RoundOne, Secp256k1Sha256>::new(
                    &params_dealers,
                    &signer5_dh_sk,
                    &signer5.index,
                    &dealers,
                    rng,
                )?;

            let signer1_my_encrypted_secret_shares = vec![
                dealer1_encrypted_shares_for_signers[0].clone(),
                dealer2_encrypted_shares_for_signers[0].clone(),
                dealer3_encrypted_shares_for_signers[0].clone(),
            ];
            let signer2_my_encrypted_secret_shares = vec![
                dealer1_encrypted_shares_for_signers[1].clone(),
                dealer2_encrypted_shares_for_signers[1].clone(),
                dealer3_encrypted_shares_for_signers[1].clone(),
            ];
            let signer3_my_encrypted_secret_shares = vec![
                dealer1_encrypted_shares_for_signers[2].clone(),
                dealer2_encrypted_shares_for_signers[2].clone(),
                dealer3_encrypted_shares_for_signers[2].clone(),
            ];
            // Wrong share inserted here!
            let dh_key = dealer1_for_signers.dh_public_key.key * signer4_dh_sk.0;
            let mut dh_key_bytes = Vec::with_capacity(dh_key.compressed_size());
            dh_key.serialize_compressed(&mut dh_key_bytes).unwrap();
            let wrong_encrypted_secret_share = encrypt_share(
                &SecretShare::<Secp256k1Sha256> {
                    sender_index: 1,
                    receiver_index: 4,
                    polynomial_evaluation: Fr::from(42u32),
                },
                &dh_key_bytes[..],
                rng,
            )
            .unwrap();
            let signer4_my_encrypted_secret_shares = vec![
                wrong_encrypted_secret_share.clone(),
                dealer2_encrypted_shares_for_signers[3].clone(),
                dealer3_encrypted_shares_for_signers[3].clone(),
            ];
            let signer5_my_encrypted_secret_shares = vec![
                dealer1_encrypted_shares_for_signers[4].clone(),
                dealer2_encrypted_shares_for_signers[4].clone(),
                dealer3_encrypted_shares_for_signers[4].clone(),
            ];

            let signer1_state =
                signer1_state.to_round_two(signer1_my_encrypted_secret_shares, rng)?;
            let signer2_state =
                signer2_state.to_round_two(signer2_my_encrypted_secret_shares, rng)?;
            let signer3_state =
                signer3_state.to_round_two(signer3_my_encrypted_secret_shares, rng)?;
            let signer5_state =
                signer5_state.to_round_two(signer5_my_encrypted_secret_shares, rng)?;

            let complaints = signer4_state
                .clone()
                .to_round_two(signer4_my_encrypted_secret_shares, rng);

            assert!(complaints.is_err());
            let complaints = complaints.unwrap_err();
            if let Error::Complaint(complaints) = complaints {
                assert!(complaints.len() == 1);

                let bad_key = signer1_state.blame(&complaints[0]);
                assert!(bad_key == dealer1_for_signers.dh_public_key);

                let (signer1_group_key, _signer1_secret_key) = signer1_state.finish()?;
                let (signer2_group_key, _signer2_secret_key) = signer2_state.finish()?;
                let (signer3_group_key, _signer3_secret_key) = signer3_state.finish()?;
                let (signer5_group_key, _signer5_secret_key) = signer5_state.finish()?;

                assert!(signer1_group_key == signer2_group_key);
                assert!(signer2_group_key == signer3_group_key);
                assert!(signer3_group_key == signer5_group_key);

                assert!(signer1_group_key == dealer1_group_key);
            } else {
                return Err(Error::Custom("Unexpected error".to_string()));
            }

            Ok(())
        }
        assert!(do_test().is_ok());
    }

    #[test]
    fn test_serialization() {
        fn do_test() -> FrostResult<Secp256k1Sha256, ()> {
            let params = ThresholdParameters::new(3, 2);
            let rng = OsRng;

            let (p1, p1coeffs, p1_dh_sk) = Participant::new_dealer(&params, 1, rng).unwrap();
            let (p2, p2coeffs, p2_dh_sk) = Participant::new_dealer(&params, 2, rng).unwrap();
            let (p3, p3coeffs, p3_dh_sk) = Participant::new_dealer(&params, 3, rng).unwrap();

            p1.proof_of_secret_key
                .as_ref()
                .unwrap()
                .verify(p1.index, p1.public_key().unwrap())?;
            p2.proof_of_secret_key
                .as_ref()
                .unwrap()
                .verify(p2.index, p2.public_key().unwrap())?;
            p3.proof_of_secret_key
                .as_ref()
                .unwrap()
                .verify(p3.index, p3.public_key().unwrap())?;

            let participants: Vec<Participant<Secp256k1Sha256>> =
                vec![p1.clone(), p2.clone(), p3.clone()];
            let (p1_state, _participant_lists) =
                DistributedKeyGeneration::<RoundOne, Secp256k1Sha256>::bootstrap(
                    &params,
                    &p1_dh_sk,
                    &p1.index,
                    &p1coeffs,
                    &participants,
                    rng,
                )?;
            let p1_their_encrypted_secret_shares = p1_state.their_encrypted_secret_shares()?;

            let (p2_state, _participant_lists) =
                DistributedKeyGeneration::<RoundOne, Secp256k1Sha256>::bootstrap(
                    &params,
                    &p2_dh_sk,
                    &p2.index,
                    &p2coeffs,
                    &participants,
                    rng,
                )?;
            let p2_their_encrypted_secret_shares = p2_state.their_encrypted_secret_shares()?;

            let (p3_state, _participant_lists) =
                DistributedKeyGeneration::<RoundOne, Secp256k1Sha256>::bootstrap(
                    &params,
                    &p3_dh_sk,
                    &p3.index,
                    &p3coeffs,
                    &participants,
                    rng,
                )?;
            let p3_their_encrypted_secret_shares = p3_state.their_encrypted_secret_shares()?;

            {
                let p1_my_encrypted_secret_shares = vec![
                    p1_their_encrypted_secret_shares[0].clone(),
                    p2_their_encrypted_secret_shares[0].clone(),
                    p3_their_encrypted_secret_shares[0].clone(),
                ];
                let p2_my_encrypted_secret_shares = vec![
                    p1_their_encrypted_secret_shares[1].clone(),
                    p2_their_encrypted_secret_shares[1].clone(),
                    p3_their_encrypted_secret_shares[1].clone(),
                ];
                let p3_my_encrypted_secret_shares = vec![
                    p1_their_encrypted_secret_shares[2].clone(),
                    p2_their_encrypted_secret_shares[2].clone(),
                    p3_their_encrypted_secret_shares[2].clone(),
                ];

                // Check serialization

                let bytes = p1.to_bytes()?;
                assert_eq!(p1, Participant::from_bytes(&bytes)?);

                let bytes = p1coeffs.to_bytes()?;
                let p1coeffs_deserialized = Coefficients::from_bytes(&bytes)?;
                assert_eq!(p1coeffs.0.len(), p1coeffs_deserialized.0.len());
                for i in 0..p1coeffs.0.len() {
                    assert_eq!(p1coeffs.0[i], p1coeffs_deserialized.0[i]);
                }

                let bytes = p1_dh_sk.to_bytes()?;
                assert_eq!(p1_dh_sk, DiffieHellmanPrivateKey::from_bytes(&bytes)?);

                let bytes = p1.proof_of_secret_key.as_ref().unwrap().to_bytes()?;
                assert_eq!(
                    p1.proof_of_secret_key.unwrap(),
                    NizkPokOfSecretKey::from_bytes(&bytes)?
                );

                let bytes = p1_state.their_encrypted_secret_shares()?[0].to_bytes()?;
                assert_eq!(
                    p1_state.their_encrypted_secret_shares()?[0],
                    EncryptedSecretShare::from_bytes(&bytes)?
                );

                let bytes = p1_state.to_bytes()?;
                assert_eq!(
                    *p1_state.state,
                    *DistributedKeyGeneration::<RoundOne, Secp256k1Sha256>::from_bytes(&bytes)?
                        .state
                );

                // Continue KeyGen

                let p1_state = p1_state
                    .clone()
                    .to_round_two(p1_my_encrypted_secret_shares, rng)?;
                let p2_state = p2_state
                    .clone()
                    .to_round_two(p2_my_encrypted_secret_shares, rng)?;
                let p3_state = p3_state
                    .clone()
                    .to_round_two(p3_my_encrypted_secret_shares, rng)?;

                let (p1_group_key, _p1_secret_key) = p1_state.clone().finish()?;
                let (p2_group_key, _p2_secret_key) = p2_state.finish()?;
                let (p3_group_key, _p3_secret_key) = p3_state.finish()?;

                assert!(p1_group_key.key == p2_group_key.key);
                assert!(p2_group_key.key == p3_group_key.key);

                // Check serialization
                let bytes = p1_group_key.to_bytes()?;
                assert_eq!(p1_group_key, GroupVerifyingKey::from_bytes(&bytes)?);

                let bytes = p1_state.to_bytes()?;
                assert_eq!(
                    *p1_state.state,
                    *DistributedKeyGeneration::<RoundTwo, Secp256k1Sha256>::from_bytes(&bytes)?
                        .state
                );
            }

            {
                let wrong_encrypted_secret_share =
                    EncryptedSecretShare::new(1, 2, [0; 12].into(), vec![0]);

                let p1_my_encrypted_secret_shares = vec![
                    p1_their_encrypted_secret_shares[0].clone(),
                    p2_their_encrypted_secret_shares[0].clone(),
                    p3_their_encrypted_secret_shares[0].clone(),
                ];
                let p2_my_encrypted_secret_shares = vec![
                    wrong_encrypted_secret_share.clone(),
                    p2_their_encrypted_secret_shares[1].clone(),
                    p3_their_encrypted_secret_shares[1].clone(),
                ];
                let p3_my_encrypted_secret_shares = vec![
                    p1_their_encrypted_secret_shares[2].clone(),
                    p2_their_encrypted_secret_shares[2].clone(),
                    p3_their_encrypted_secret_shares[2].clone(),
                ];

                let p1_state = p1_state.to_round_two(p1_my_encrypted_secret_shares, rng)?;
                let p3_state = p3_state.to_round_two(p3_my_encrypted_secret_shares, rng)?;

                let complaints = p2_state.to_round_two(p2_my_encrypted_secret_shares, rng);
                assert!(complaints.is_err());
                let complaints = complaints.unwrap_err();
                if let Error::Complaint(complaints) = complaints {
                    assert!(complaints.len() == 1);

                    let bad_key = p3_state.blame(&complaints[0]);

                    assert!(bad_key == p1.dh_public_key);

                    let (p1_group_key, _p1_secret_key) = p1_state.finish()?;
                    let (p3_group_key, _p3_secret_key) = p3_state.finish()?;

                    assert!(p1_group_key == p3_group_key);

                    // Check serialization

                    let bytes = complaints[0].proof.to_bytes()?;
                    assert_eq!(complaints[0].proof, ComplaintProof::from_bytes(&bytes)?);

                    let bytes = complaints[0].to_bytes()?;
                    assert_eq!(complaints[0], Complaint::from_bytes(&bytes)?);

                    Ok(())
                } else {
                    Err(Error::Custom("Unexpected error".to_string()))
                }
            }
        }

        assert!(do_test().is_ok());
    }

    #[test]
    fn individual_public_key_share() {
        fn do_test() -> FrostResult<Secp256k1Sha256, ()> {
            let params = ThresholdParameters::new(3, 2);
            let rng = OsRng;

            let (p1, p1coeffs, p1_dh_sk) =
                Participant::<Secp256k1Sha256>::new_dealer(&params, 1, rng).unwrap();
            let (p2, p2coeffs, p2_dh_sk) =
                Participant::<Secp256k1Sha256>::new_dealer(&params, 2, rng).unwrap();
            let (p3, p3coeffs, p3_dh_sk) =
                Participant::<Secp256k1Sha256>::new_dealer(&params, 3, rng).unwrap();

            p1.proof_of_secret_key
                .as_ref()
                .unwrap()
                .verify(p1.index, p1.public_key().unwrap())?;
            p2.proof_of_secret_key
                .as_ref()
                .unwrap()
                .verify(p2.index, p2.public_key().unwrap())?;
            p3.proof_of_secret_key
                .as_ref()
                .unwrap()
                .verify(p3.index, p3.public_key().unwrap())?;

            let participants: Vec<Participant<Secp256k1Sha256>> =
                vec![p1.clone(), p2.clone(), p3.clone()];
            let (p1_state, _participant_lists) =
                DistributedKeyGeneration::<RoundOne, Secp256k1Sha256>::bootstrap(
                    &params,
                    &p1_dh_sk,
                    &p1.index,
                    &p1coeffs,
                    &participants,
                    rng,
                )?;
            let p1_their_encrypted_secret_shares = p1_state.their_encrypted_secret_shares()?;

            let (p2_state, _participant_lists) =
                DistributedKeyGeneration::<RoundOne, Secp256k1Sha256>::bootstrap(
                    &params,
                    &p2_dh_sk,
                    &p2.index,
                    &p2coeffs,
                    &participants,
                    rng,
                )?;
            let p2_their_encrypted_secret_shares = p2_state.their_encrypted_secret_shares()?;

            let (p3_state, _participant_lists) =
                DistributedKeyGeneration::<RoundOne, Secp256k1Sha256>::bootstrap(
                    &params,
                    &p3_dh_sk,
                    &p3.index,
                    &p3coeffs,
                    &participants,
                    rng,
                )?;
            let p3_their_encrypted_secret_shares = p3_state.their_encrypted_secret_shares()?;

            let p1_my_encrypted_secret_shares = vec![
                p1_their_encrypted_secret_shares[0].clone(),
                p2_their_encrypted_secret_shares[0].clone(),
                p3_their_encrypted_secret_shares[0].clone(),
            ];
            let p2_my_encrypted_secret_shares = vec![
                p1_their_encrypted_secret_shares[1].clone(),
                p2_their_encrypted_secret_shares[1].clone(),
                p3_their_encrypted_secret_shares[1].clone(),
            ];
            let p3_my_encrypted_secret_shares = vec![
                p1_their_encrypted_secret_shares[2].clone(),
                p2_their_encrypted_secret_shares[2].clone(),
                p3_their_encrypted_secret_shares[2].clone(),
            ];

            let p1_state = p1_state.to_round_two(p1_my_encrypted_secret_shares, rng)?;
            let p2_state = p2_state.to_round_two(p2_my_encrypted_secret_shares, rng)?;
            let p3_state = p3_state.to_round_two(p3_my_encrypted_secret_shares, rng)?;

            let (p1_group_key, p1_secret_key) = p1_state.finish()?;
            let (p2_group_key, p2_secret_key) = p2_state.finish()?;
            let (p3_group_key, p3_secret_key) = p3_state.finish()?;

            assert!(p1_group_key == p2_group_key);
            assert!(p2_group_key == p3_group_key);

            // Check the validity of each IndividualVerifyingKey

            let p1_public_key = p1_secret_key.to_public();
            let p2_public_key = p2_secret_key.to_public();
            let p3_public_key = p3_secret_key.to_public();

            // The order does not matter
            let commitments = [
                p2.commitments.unwrap(),
                p3.commitments.unwrap(),
                p1.commitments.unwrap(),
            ];

            assert!(p1_public_key.verify(&commitments).is_ok());
            assert!(p2_public_key.verify(&commitments).is_ok());
            assert!(p3_public_key.verify(&commitments).is_ok());

            assert!(p1_public_key.verify(&commitments[1..]).is_err());

            // Check that the generated IndividualVerifyingKey from other participants match
            let p1_recovered_public_key =
                IndividualVerifyingKey::generate_from_commitments(1, &commitments);
            let p2_recovered_public_key =
                IndividualVerifyingKey::generate_from_commitments(2, &commitments);
            let p3_recovered_public_key =
                IndividualVerifyingKey::generate_from_commitments(3, &commitments);

            assert_eq!(p1_public_key, p1_recovered_public_key);
            assert_eq!(p2_public_key, p2_recovered_public_key);
            assert_eq!(p3_public_key, p3_recovered_public_key);

            Ok(())
        }
        assert!(do_test().is_ok());
    }
}<|MERGE_RESOLUTION|>--- conflicted
+++ resolved
@@ -731,21 +731,13 @@
                             Ok(_) => {
                                 valid_participants.push(p.clone());
                                 their_commitments.push(p.commitments.as_ref().unwrap().clone());
-<<<<<<< HEAD
-                                their_dh_public_keys.push((p.index, p.dh_public_key));
-=======
                                 their_dh_public_keys.insert(p.index, p.dh_public_key.clone());
->>>>>>> bab2625e
                             }
                             Err(_) => misbehaving_participants.push(p.index),
                         }
                     } else {
                         valid_participants.push(p.clone());
-<<<<<<< HEAD
-                        their_dh_public_keys.push((p.index, p.dh_public_key));
-=======
                         their_dh_public_keys.insert(p.index, p.dh_public_key.clone());
->>>>>>> bab2625e
                     }
                 }
                 Err(_) => misbehaving_participants.push(p.index),
@@ -876,7 +868,6 @@
         // Step 2.1: Each P_i decrypts their shares with
         //           key k_il = pk_l^sk_i
         for encrypted_share in my_encrypted_secret_shares.iter() {
-<<<<<<< HEAD
             // This sanity check to ensure we are indeed the intended receiver of this secret share
             // is not technically necessary, as ensuring that we only include our dedicated shares
             // is out of scope of this library.
@@ -885,42 +876,6 @@
             // receiver index of this encrypted share has not been tampered with.
             debug_assert_eq!(encrypted_share.receiver_index, self.state.index);
 
-            for pk in self.state.their_dh_public_keys.iter() {
-                if pk.0 == encrypted_share.sender_index {
-                    let dh_shared_key = *pk.1 * self.state.dh_private_key.0;
-                    let mut dh_key_bytes = Vec::with_capacity(dh_shared_key.compressed_size());
-                    dh_shared_key
-                        .serialize_compressed(&mut dh_key_bytes)
-                        .map_err(|_| Error::CompressionError)?;
-
-                    // Step 2.2: Each share is verified by calculating:
-                    //           g^{f_l(i)} ?= \Prod_{k=0}^{t-1} \phi_{lk}^{i^{k} mod q},
-                    //           creating a complaint if the check fails.
-                    let decrypted_share = decrypt_share(encrypted_share, &dh_key_bytes);
-                    let decrypted_share_ref = &decrypted_share;
-
-                    for commitment in self.state.their_commitments.as_ref().unwrap().iter() {
-                        if commitment.index == encrypted_share.sender_index {
-                            // If the decrypted share is incorrect, P_i builds a complaint.
-
-                            if decrypted_share.is_err()
-                                || decrypted_share_ref
-                                    .as_ref()
-                                    .unwrap()
-                                    .verify(commitment)
-                                    .is_err()
-                            {
-                                complaints.push(Complaint::<C>::new(
-                                    &pk.1,
-                                    &self.state.dh_private_key,
-                                    &dh_shared_key,
-                                    encrypted_share,
-                                    &mut rng,
-                                )?);
-
-                                break;
-                            }
-=======
             if let Some(pk) = self
                 .state
                 .their_dh_public_keys
@@ -940,8 +895,7 @@
 
                 for commitment in self.state.their_commitments.as_ref().unwrap().iter() {
                     if commitment.index == encrypted_share.sender_index {
-                        // If the decrypted share is incorrect, P_i builds
-                        // a complaint
+                        // If the decrypted share is incorrect, P_i builds a complaint.
 
                         if decrypted_share.is_err()
                             || decrypted_share_ref
@@ -951,16 +905,14 @@
                                 .is_err()
                         {
                             complaints.push(Complaint::<C>::new(
-                                encrypted_share.receiver_index,
-                                encrypted_share.sender_index,
-                                pk,
-                                &self.state.dh_private_key.0,
-                                &self.state.dh_public_key.key,
+                                &pk,
+                                &self.state.dh_private_key,
                                 &dh_shared_key,
+                                encrypted_share,
                                 &mut rng,
                             )?);
+
                             break;
->>>>>>> bab2625e
                         }
                     }
                 }
