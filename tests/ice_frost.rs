--- conflicted
+++ resolved
@@ -188,41 +188,24 @@
             .clone(),
     ];
 
-<<<<<<< HEAD
     let (p1_state, complaints) = p1_state
-        .to_round_two(p1_my_encrypted_secret_shares, rng)
+        .to_round_two(&p1_my_encrypted_secret_shares, rng)
         .unwrap();
     assert!(complaints.is_empty());
     let (p2_state, complaints) = p2_state
-        .to_round_two(p2_my_encrypted_secret_shares, rng)
+        .to_round_two(&p2_my_encrypted_secret_shares, rng)
         .unwrap();
     assert!(complaints.is_empty());
     let (p3_state, complaints) = p3_state
-        .to_round_two(p3_my_encrypted_secret_shares, rng)
+        .to_round_two(&p3_my_encrypted_secret_shares, rng)
         .unwrap();
     assert!(complaints.is_empty());
     let (p4_state, complaints) = p4_state
-        .to_round_two(p4_my_encrypted_secret_shares, rng)
+        .to_round_two(&p4_my_encrypted_secret_shares, rng)
         .unwrap();
     assert!(complaints.is_empty());
     let (p5_state, complaints) = p5_state
-        .to_round_two(p5_my_encrypted_secret_shares, rng)
-=======
-    let p1_state = p1_state
-        .to_round_two(&p1_my_encrypted_secret_shares, rng)
-        .unwrap();
-    let p2_state = p2_state
-        .to_round_two(&p2_my_encrypted_secret_shares, rng)
-        .unwrap();
-    let p3_state = p3_state
-        .to_round_two(&p3_my_encrypted_secret_shares, rng)
-        .unwrap();
-    let p4_state = p4_state
-        .to_round_two(&p4_my_encrypted_secret_shares, rng)
-        .unwrap();
-    let p5_state = p5_state
         .to_round_two(&p5_my_encrypted_secret_shares, rng)
->>>>>>> 4460b9cb
         .unwrap();
     assert!(complaints.is_empty());
 
