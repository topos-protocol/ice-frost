//! Benchmarks for ICE-FROST signing sessions.

#[macro_use]
extern crate criterion;

use criterion::Criterion;

use rand::rngs::OsRng;

use ice_frost::dkg::{Coefficients, DistributedKeyGeneration, EncryptedSecretShare, Participant};
use ice_frost::keys::{DiffieHellmanPrivateKey, IndividualSigningKey};
use ice_frost::parameters::ThresholdParameters;
use ice_frost::sign::{
    generate_commitment_share_lists, PublicCommitmentShareList, SecretCommitmentShareList,
    SignatureAggregator,
};
use ice_frost::testing::Secp256k1Sha256;
use ice_frost::CipherSuite;

type ParticipantDKG = Participant<Secp256k1Sha256>;
type Coeff = Coefficients<Secp256k1Sha256>;
type Dkg<T> = DistributedKeyGeneration<T, Secp256k1Sha256>;
type DHSkey = DiffieHellmanPrivateKey<Secp256k1Sha256>;
type Skey = IndividualSigningKey<Secp256k1Sha256>;

type PublicCommShareList = PublicCommitmentShareList<Secp256k1Sha256>;
type SecretCommShareList = SecretCommitmentShareList<Secp256k1Sha256>;

const NUMBER_OF_PARTICIPANTS: u32 = 5;
const THRESHOLD_OF_PARTICIPANTS: u32 = 3;

fn criterion_benchmark(c: &mut Criterion) {
    let params = ThresholdParameters::new(NUMBER_OF_PARTICIPANTS, THRESHOLD_OF_PARTICIPANTS);
    let rng = OsRng;

    let mut participants = Vec::<ParticipantDKG>::with_capacity(NUMBER_OF_PARTICIPANTS as usize);
    let mut coefficients = Vec::<Coeff>::with_capacity(NUMBER_OF_PARTICIPANTS as usize);
    let mut dh_secret_keys = Vec::<DHSkey>::with_capacity(NUMBER_OF_PARTICIPANTS as usize);

    for i in 1..NUMBER_OF_PARTICIPANTS + 1 {
        let (p, c, dh_sk) = ParticipantDKG::new_dealer(params, i, rng).unwrap();
        participants.push(p);
        coefficients.push(c);
        dh_secret_keys.push(dh_sk);
    }

    let mut participants_encrypted_secret_shares: Vec<Vec<EncryptedSecretShare<Secp256k1Sha256>>> =
        (0..NUMBER_OF_PARTICIPANTS)
            .map(|_| Vec::with_capacity((NUMBER_OF_PARTICIPANTS - 1) as usize))
            .collect();

    let mut participants_states_1 = Vec::<Dkg<_>>::with_capacity(NUMBER_OF_PARTICIPANTS as usize);
    let mut participants_states_2 = Vec::<Dkg<_>>::with_capacity(NUMBER_OF_PARTICIPANTS as usize);

    for i in 0..NUMBER_OF_PARTICIPANTS {
        let (pi_state, _participant_lists) = Dkg::<_>::bootstrap(
            params,
            &dh_secret_keys[i as usize],
            participants[i as usize].index,
            &coefficients[i as usize],
            &participants,
            rng,
        )
        .unwrap();
        let pi_their_encrypted_secret_shares = pi_state.their_encrypted_secret_shares().unwrap();
        participants_encrypted_secret_shares[i as usize] = pi_their_encrypted_secret_shares.clone();
        participants_states_1.push(pi_state);
    }

    let mut p1_my_encrypted_secret_shares =
        Vec::<EncryptedSecretShare<Secp256k1Sha256>>::with_capacity(
            NUMBER_OF_PARTICIPANTS as usize,
        );
    for j in 0..NUMBER_OF_PARTICIPANTS {
        p1_my_encrypted_secret_shares
            .push(participants_encrypted_secret_shares[j as usize][0].clone());
    }
    participants_states_2.push(
        participants_states_1[0]
            .clone()
            .to_round_two(&p1_my_encrypted_secret_shares, rng)
            .unwrap(),
    );

    for i in 2..NUMBER_OF_PARTICIPANTS + 1 {
        let mut pi_my_encrypted_secret_shares =
            Vec::<EncryptedSecretShare<Secp256k1Sha256>>::with_capacity(
                NUMBER_OF_PARTICIPANTS as usize,
            );
        for j in 0..NUMBER_OF_PARTICIPANTS {
            pi_my_encrypted_secret_shares
                .push(participants_encrypted_secret_shares[j as usize][(i - 1) as usize].clone());
        }

        participants_states_2.push(
            participants_states_1[(i - 1) as usize]
                .clone()
                .to_round_two(&pi_my_encrypted_secret_shares, rng)
                .unwrap(),
        );
    }

    let mut participants_secret_keys =
        Vec::<Skey>::with_capacity(THRESHOLD_OF_PARTICIPANTS as usize);
    let (group_key, p1_sk) = participants_states_2[0].clone().finish().unwrap();
    participants_secret_keys.push(p1_sk);

    for i in 2..THRESHOLD_OF_PARTICIPANTS + 1 {
        let (_, pi_sk) = participants_states_2[(i - 1) as usize]
            .clone()
            .finish()
            .unwrap();
        participants_secret_keys.push(pi_sk);
    }
    for i in (THRESHOLD_OF_PARTICIPANTS + 2)..NUMBER_OF_PARTICIPANTS + 1 {
        let (_, _) = participants_states_2[(i - 1) as usize]
            .clone()
            .finish()
            .unwrap();
    }

    let message = b"This is a test of the tsunami alert system. This is only a test.";

    let mut participants_public_comshares =
        Vec::<PublicCommShareList>::with_capacity(NUMBER_OF_PARTICIPANTS as usize);
    let mut participants_secret_comshares =
        Vec::<SecretCommShareList>::with_capacity(NUMBER_OF_PARTICIPANTS as usize);
    let (p1_public_comshares, p1_secret_comshares) =
<<<<<<< HEAD
        generate_commitment_share_lists(&mut OsRng, &participants_secret_keys[0].clone(), 1)
            .unwrap();
=======
        generate_commitment_share_lists(&mut OsRng, &participants_secret_keys[0], 1);
>>>>>>> caefef25
    participants_public_comshares.push(p1_public_comshares);
    participants_secret_comshares.push(p1_secret_comshares.clone());

    for i in 1..THRESHOLD_OF_PARTICIPANTS + 1 {
        let (pi_public_comshares, pi_secret_comshares) = generate_commitment_share_lists(
            &mut OsRng,
            &participants_secret_keys[(i - 1) as usize],
            1,
        )
        .unwrap();
        participants_public_comshares.push(pi_public_comshares);
        participants_secret_comshares.push(pi_secret_comshares);
    }

    let mut aggregator = SignatureAggregator::new(params, group_key, &message[..]);

    for i in 1..THRESHOLD_OF_PARTICIPANTS + 1 {
        aggregator.include_signer(
            i,
            participants_public_comshares[(i - 1) as usize].commitments[0],
            &participants_secret_keys[(i - 1) as usize].to_public(),
        );
    }

    let signers = aggregator.get_signers().clone();
    let message_hash = Secp256k1Sha256::h4(&message[..]);
    let message_hash_copy = message_hash;

    let p1_sk = participants_secret_keys[0].clone();

    for i in 1..THRESHOLD_OF_PARTICIPANTS + 1 {
        let pi_partial_signature = participants_secret_keys[(i - 1) as usize]
            .sign(
                &message_hash,
                &group_key,
                &mut participants_secret_comshares[(i - 1) as usize],
                0,
                &signers,
            )
            .unwrap();
        aggregator.include_partial_signature(&pi_partial_signature);
    }

    c.bench_function("Partial signature creation", move |b| {
        b.iter(|| {
            p1_sk.sign(
                &message_hash,
                &group_key,
                &mut p1_secret_comshares.clone(),
                0,
                &signers,
            )
        });
    });

    let aggregator = aggregator.finalize().unwrap();

    let threshold_signature = aggregator.aggregate().unwrap();

    c.bench_function("Signature aggregation", move |b| {
        b.iter(|| aggregator.aggregate());
    });

    c.bench_function("Signature verification", move |b| {
        b.iter(|| threshold_signature.verify(&group_key, &message_hash_copy));
    });
}

criterion_group!(
    name = benches;
    config = Criterion::default().sample_size(10);
    targets = criterion_benchmark);
criterion_main!(benches);<|MERGE_RESOLUTION|>--- conflicted
+++ resolved
@@ -126,12 +126,7 @@
     let mut participants_secret_comshares =
         Vec::<SecretCommShareList>::with_capacity(NUMBER_OF_PARTICIPANTS as usize);
     let (p1_public_comshares, p1_secret_comshares) =
-<<<<<<< HEAD
-        generate_commitment_share_lists(&mut OsRng, &participants_secret_keys[0].clone(), 1)
-            .unwrap();
-=======
-        generate_commitment_share_lists(&mut OsRng, &participants_secret_keys[0], 1);
->>>>>>> caefef25
+        generate_commitment_share_lists(&mut OsRng, &participants_secret_keys[0], 1).unwrap();
     participants_public_comshares.push(p1_public_comshares);
     participants_secret_comshares.push(p1_secret_comshares.clone());
 
